--- conflicted
+++ resolved
@@ -567,74 +567,6 @@
 
     return numpy.einsum('->'.join((''.join(src), dest)), out)
 
-<<<<<<< HEAD
-# numpy.linalg.cond has a bug, where it
-# does not correctly generalize
-# condition number if s1e is not a matrix
-def cond(x, p=None):
-    '''Compute the condition number'''
-    if p is None:
-        if x.ndim == 3:
-            c = []
-            for xi in x:
-                sigma = numpy.linalg.svd(numpy.asarray(xi), compute_uv=False)
-                c.append(sigma[0]/sigma[-1])
-            return numpy.asarray(c)
-        else:
-            return numpy.linalg.cond(x)
-    else:
-        return numpy.linalg.cond(x, p)
-
-def cartesian_prod(arrays, out=None):
-    '''
-    Generate a cartesian product of input arrays.
-    http://stackoverflow.com/questions/1208118/using-numpy-to-build-an-array-of-all-combinations-of-two-arrays
-
-    Parameters
-    ----------
-    arrays : list of array-like
-        1-D arrays to form the cartesian product of.
-    out : ndarray
-        Array to place the cartesian product in.
-
-    Returns
-    -------
-    out : ndarray
-        2-D array of shape (M, len(arrays)) containing cartesian products
-        formed of input arrays.
-
-    Examples
-    --------
-    >>> cartesian(([1, 2, 3], [4, 5], [6, 7]))
-    array([[1, 4, 6],
-           [1, 4, 7],
-           [1, 5, 6],
-           [1, 5, 7],
-           [2, 4, 6],
-           [2, 4, 7],
-           [2, 5, 6],
-           [2, 5, 7],
-           [3, 4, 6],
-           [3, 4, 7],
-           [3, 5, 6],
-           [3, 5, 7]])
-
-    '''
-    arrays = [numpy.asarray(x) for x in arrays]
-    dtype = arrays[0].dtype
-    nd = len(arrays)
-    dims = [nd] + [len(x) for x in arrays]
-
-    if out is None:
-        out = numpy.empty(dims, dtype)
-    tout = out.reshape(dims)
-
-    shape = [-1] + [1] * nd
-    for i, arr in enumerate(arrays):
-        tout[i] = arr.reshape(shape[:nd-i])
-
-    return tout.reshape(nd,-1).T
-=======
 def condense(opname, a, locs):
     '''
     nd = loc[-1]
@@ -659,7 +591,6 @@
                           locs.ctypes.data_as(ctypes.c_void_p),
                           ctypes.c_int(nloc))
     return out
->>>>>>> a2ee0d24
 
 
 if __name__ == '__main__':

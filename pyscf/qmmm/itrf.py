#!/usr/bin/env python
# Copyright 2014-2019 The PySCF Developers. All Rights Reserved.
#
# Licensed under the Apache License, Version 2.0 (the "License");
# you may not use this file except in compliance with the License.
# You may obtain a copy of the License at
#
#     http://www.apache.org/licenses/LICENSE-2.0
#
# Unless required by applicable law or agreed to in writing, software
# distributed under the License is distributed on an "AS IS" BASIS,
# WITHOUT WARRANTIES OR CONDITIONS OF ANY KIND, either express or implied.
# See the License for the specific language governing permissions and
# limitations under the License.
#
# Author: Qiming Sun <osirpt.sun@gmail.com>
#

'''
QM part interface
'''

import numpy
import pyscf
from pyscf import lib
from pyscf import gto
from pyscf import df
from pyscf import scf
from pyscf import mcscf
from pyscf import grad
from pyscf.lib import logger


def mm_charge(scf_method, coords, charges, unit=None):
    '''Modify the QM method using the (non-relativistic) potential generated
    by MM charges. Note the static Coulomb interactions of the background
    charges are not included in the total energy.

    Args:
        scf_method : a HF or DFT object

        coords : 2D array, shape (N,3)
            MM particle coordinates
        charges : 1D array
            MM particle charges
    Kwargs:
        unit : str
            Bohr, AU, Ang (case insensitive). Default is the same to mol.unit

    Returns:
        Same method object as the input scf_method with modified 1e Hamiltonian

    Note:
        1. if MM charge and X2C correction are used together, function mm_charge
        needs to be applied after X2C decoration (.x2c method), eg
        mf = mm_charge(scf.RHF(mol).x2c()), [(0.5,0.6,0.8)], [-0.5]).
        2. Once mm_charge function is applied on the SCF object, it
        affects all the post-HF calculations eg MP2, CCSD, MCSCF etc

    Examples:

    >>> mol = gto.M(atom='H 0 0 0; F 0 0 1', basis='ccpvdz', verbose=0)
    >>> mf = mm_charge(dft.RKS(mol), [(0.5,0.6,0.8)], [-0.3])
    >>> mf.kernel()
    -101.940495711284
    '''
    assert(isinstance(scf_method, (scf.hf.SCF, mcscf.casci.CASCI)))

    if unit is None:
        unit = scf_method.mol.unit
    if unit.startswith(('B','b','au','AU')):
        coords = numpy.asarray(coords, order='C')
    elif unit.startswith(('A','a')):
        coords = numpy.asarray(coords, order='C') / lib.parameters.BOHR
    else:
        coords = numpy.asarray(coords, order='C') / unit
    charges = numpy.asarray(charges)

    if isinstance(scf_method, scf.hf.SCF):
        if isinstance(scf_method, _QMMM):
            return scf_method

        method_class = scf_method.__class__

    else:
        if isinstance(scf_method._scf, _QMMM):
            return scf_method

        method_class = scf_method._scf.__class__

    class QMMM(method_class, _QMMM):
        def __init__(self, scf_method):
            self.__dict__.update(scf_method.__dict__)

<<<<<<< HEAD
        def dump_flags(self, *args, **kwargs):
            method_class.dump_flags(self, *args, **kwargs)
=======
        def dump_flags(self, verbose=None):
            method_class.dump_flags(self, verbose)
>>>>>>> 83218cdf
            logger.info(self, '** Add background charges for %s **',
                        method_class)
            if self.verbose >= logger.DEBUG:
                logger.debug(self, 'Charge      Location')
                for i, z in enumerate(charges):
                    logger.debug(self, '%.9g    %s', z, coords[i])
            return self

        def get_hcore(self, mol=None):
            if mol is None: mol = self.mol
            if getattr(scf_method, 'get_hcore', None):
                h1e = method_class.get_hcore(self, mol)
            else:  # DO NOT modify post-HF objects to avoid the MM charges applied twice
                raise RuntimeError('mm_charge function cannot be applied on post-HF methods')

            if pyscf.DEBUG:
                v = 0
                for i,q in enumerate(charges):
                    mol.set_rinv_origin(coords[i])
                    v += mol.intor('int1e_rinv') * -q
            else:
                if mol.cart:
                    intor = 'int3c2e_cart'
                else:
                    intor = 'int3c2e_sph'
                nao = mol.nao
                max_memory = self.max_memory - lib.current_memory()[0]
                blksize = int(min(max_memory*1e6/8/nao**2, 200))
                cintopt = gto.moleintor.make_cintopt(mol._atm, mol._bas,
                                                     mol._env, intor)
                v = 0
                for i0, i1 in lib.prange(0, charges.size, blksize):
                    fakemol = gto.fakemol_for_charges(coords[i0:i1])
                    j3c = df.incore.aux_e2(mol, fakemol, intor=intor,
                                           aosym='s2ij', cintopt=cintopt)
                    v += numpy.einsum('xk,k->x', j3c, -charges[i0:i1])
                v = lib.unpack_tril(v)
            return h1e + v

        def energy_nuc(self):
# nuclei lattice interaction
            nuc = self.mol.energy_nuc()
            for j in range(self.mol.natm):
                q2, r2 = self.mol.atom_charge(j), self.mol.atom_coord(j)
                r = lib.norm(r2-coords, axis=1)
                nuc += q2*(charges/r).sum()
            return nuc

        def nuc_grad_method(self):
            scf_grad = method_class.nuc_grad_method(self)
            return mm_charge_grad(scf_grad, coords, charges, 'Bohr')
        Gradients = nuc_grad_method

    if isinstance(scf_method, scf.hf.SCF):
        return QMMM(scf_method)
    else:
        scf_method._scf = QMMM(scf_method._scf).run()
        scf_method.mo_coeff = scf_method._scf.mo_coeff
        scf_method.mo_energy = scf_method._scf.mo_energy
        return scf_method
add_mm_charges = mm_charge

def mm_charge_grad(scf_grad, coords, charges, unit=None):
    '''Apply the MM charges in the QM gradients' method.  It affects both the
    electronic and nuclear parts of the QM fragment.

    Args:
        scf_grad : a HF or DFT gradient object (grad.HF or grad.RKS etc)
            Once mm_charge_grad function is applied on the SCF object,
            it affects all post-HF calculations eg MP2, CCSD, MCSCF etc
        coords : 2D array, shape (N,3)
            MM particle coordinates
        charges : 1D array
            MM particle charges
    Kwargs:
        unit : str
            Bohr, AU, Ang (case insensitive). Default is the same to mol.unit

    Returns:
        Same gradeints method object as the input scf_grad method

    Examples:

    >>> from pyscf import gto, scf, grad
    >>> mol = gto.M(atom='H 0 0 0; F 0 0 1', basis='ccpvdz', verbose=0)
    >>> mf = mm_charge(scf.RHF(mol), [(0.5,0.6,0.8)], [-0.3])
    >>> mf.kernel()
    -101.940495711284
    >>> hfg = mm_charge_grad(grad.hf.RHF(mf), coords, charges)
    >>> hfg.kernel()
    [[-0.25912357 -0.29235976 -0.38245077]
     [-1.70497052 -1.89423883  1.2794798 ]]
    '''
    assert(isinstance(scf_grad, grad.rhf.Gradients))
    if getattr(scf_grad.base, 'with_x2c', None):
        raise NotImplementedError('X2C with QM/MM charges')

    if unit is None:
        unit = scf_grad.mol.unit
    if unit.startswith(('B','b','au','AU')):
        coords = numpy.asarray(coords, order='C')
    elif unit.startswith(('A','a')):
        coords = numpy.asarray(coords, order='C') / lib.parameters.BOHR
    else:
        coords = numpy.asarray(coords, order='C') / unit
    charges = numpy.asarray(charges)

    grad_class = scf_grad.__class__
    class QMMM(grad_class, _QMMMGrad):
        def __init__(self, scf_grad):
            self.__dict__.update(scf_grad.__dict__)

        def dump_flags(self, verbose=None):
            grad_class.dump_flags(self, verbose)
            logger.info(self, '** Add background charges for %s **', grad_class)
            if self.verbose >= logger.DEBUG1:
                logger.debug1(self, 'Charge      Location')
                for i, z in enumerate(charges):
                    logger.debug1(self, '%.9g    %s', z, coords[i])
            return self

        def get_hcore(self, mol=None):
            ''' (QM 1e grad) + <-d/dX i|q_mm/r_mm|j>'''
            if mol is None: mol = self.mol
            g_qm = grad_class.get_hcore(self, mol)
            nao = g_qm.shape[1]
            if pyscf.DEBUG:
                v = 0
                for i,q in enumerate(charges):
                    mol.set_rinv_origin(coords[i])
                    v += mol.intor('int1e_iprinv', comp=3) * q
            else:
                if mol.cart:
                    intor = 'int3c2e_ip1_cart'
                else:
                    intor = 'int3c2e_ip1_sph'
                nao = mol.nao
                max_memory = self.max_memory - lib.current_memory()[0]
                blksize = int(min(max_memory*1e6/8/nao**2, 200))
                cintopt = gto.moleintor.make_cintopt(mol._atm, mol._bas,
                                                     mol._env, intor)
                v = 0
                for i0, i1 in lib.prange(0, charges.size, blksize):
                    fakemol = gto.fakemol_for_charges(coords[i0:i1])
                    j3c = df.incore.aux_e2(mol, fakemol, intor, aosym='s1',
                                           comp=3, cintopt=cintopt)
                    v += numpy.einsum('ipqk,k->ipq', j3c, charges[i0:i1])
            return g_qm + v

        def grad_nuc(self, mol=None, atmlst=None):
            if mol is None: mol = self.mol
            g_qm = grad_class.grad_nuc(self, mol, atmlst)
# nuclei lattice interaction
            g_mm = numpy.empty((mol.natm,3))
            for i in range(mol.natm):
                q1 = mol.atom_charge(i)
                r1 = mol.atom_coord(i)
                r = lib.norm(r1-coords, axis=1)
                g_mm[i] = -q1 * numpy.einsum('i,ix,i->x', charges, r1-coords, 1/r**3)
            if atmlst is not None:
                g_mm = g_mm[atmlst]
            return g_qm + g_mm
    return QMMM(scf_grad)

# A tag to label the derived class
class _QMMM:
    pass
class _QMMMGrad:
    pass

# Inject QMMM interface wrapper to other modules
scf.hf.SCF.QMMM = mm_charge
mcscf.casci.CASCI.QMMM = mm_charge
grad.rhf.Gradients.QMMM = mm_charge_grad

if __name__ == '__main__':
    from pyscf import scf, cc, grad
    mol = gto.Mole()
    mol.atom = ''' O                  0.00000000    0.00000000   -0.11081188
                   H                 -0.00000000   -0.84695236    0.59109389
                   H                 -0.00000000    0.89830571    0.52404783 '''
    mol.basis = 'cc-pvdz'
    mol.build()

    coords = [(0.5,0.6,0.8)]
    #coords = [(0.0,0.0,0.0)]
    charges = [-0.5]
    mf = mm_charge(scf.RHF(mol), coords, charges)
    print(mf.kernel()) # -76.3206550372

    g = mf.nuc_grad_method().kernel()
    mfs = mf.as_scanner()
    e1 = mfs(''' O                  0.00100000    0.00000000   -0.11081188
             H                 -0.00000000   -0.84695236    0.59109389
             H                 -0.00000000    0.89830571    0.52404783 ''')
    e2 = mfs(''' O                 -0.00100000    0.00000000   -0.11081188
             H                 -0.00000000   -0.84695236    0.59109389
             H                 -0.00000000    0.89830571    0.52404783 ''')
    print((e1 - e2)/0.002 * lib.param.BOHR, g[0,0])

    mycc = cc.ccsd.CCSD(mf)
    ecc, t1, t2 = mycc.kernel() # ecc = -0.228939687075

    g = mycc.nuc_grad_method().kernel()
    ccs = mycc.as_scanner()
    e1 = ccs(''' O                  0.00100000    0.00000000   -0.11081188
             H                 -0.00000000   -0.84695236    0.59109389
             H                 -0.00000000    0.89830571    0.52404783 ''')
    e2 = ccs(''' O                 -0.00100000    0.00000000   -0.11081188
             H                 -0.00000000   -0.84695236    0.59109389
             H                 -0.00000000    0.89830571    0.52404783 ''')
    print((e1 - e2)/0.002 * lib.param.BOHR, g[0,0])
<|MERGE_RESOLUTION|>--- conflicted
+++ resolved
@@ -92,13 +92,8 @@
         def __init__(self, scf_method):
             self.__dict__.update(scf_method.__dict__)
 
-<<<<<<< HEAD
-        def dump_flags(self, *args, **kwargs):
-            method_class.dump_flags(self, *args, **kwargs)
-=======
         def dump_flags(self, verbose=None):
             method_class.dump_flags(self, verbose)
->>>>>>> 83218cdf
             logger.info(self, '** Add background charges for %s **',
                         method_class)
             if self.verbose >= logger.DEBUG:

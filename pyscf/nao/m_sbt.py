<<<<<<< HEAD
from __future__ import print_function, division
=======
# Copyright 2014-2018 The PySCF Developers. All Rights Reserved.
#
# Licensed under the Apache License, Version 2.0 (the "License");
# you may not use this file except in compliance with the License.
# You may obtain a copy of the License at
#
#     http://www.apache.org/licenses/LICENSE-2.0
#
# Unless required by applicable law or agreed to in writing, software
# distributed under the License is distributed on an "AS IS" BASIS,
# WITHOUT WARRANTIES OR CONDITIONS OF ANY KIND, either express or implied.
# See the License for the specific language governing permissions and
# limitations under the License.

>>>>>>> 6fd389a3
import numpy as np
from pyscf.nao.m_xjl import xjl

#
#
#
class sbt_c():
  '''
  Spherical Bessel Transform by James Talman. Functions are given on logarithmic mesh
  See m_log_mesh
  Args:
    nr : integer, number of points on radial mesh
    rr : array of points in coordinate space
    kk : array of points in momentum space
    lmax : integer, maximal angular momentum necessary
    with_sqrt_pi_2 : if one, then transforms will be multiplied by sqrt(pi/2)
    fft_flags : ??
  Returns:
    a class preinitialized to perform the spherical Bessel Transform
  
  Examples:
    label = 'siesta'
    sv = system_vars_c(label)
    sbt = sbt_c(sv.ao_log.rr, sv.ao_log.pp)
    print(sbt.exe(sv.ao_log.psi_log[0,0,:], 0))
  '''
  def __init__(self, rr, kk, lmax=12, with_sqrt_pi_2=True, fft_flags=None):
    assert(type(rr)==np.ndarray)
    assert(rr[0]>0.0)
    assert(type(kk)==np.ndarray)
    assert(kk[0]>0.0)
    self.nr = len(rr)
    n = self.nr
    assert(self.nr>1)
    assert(lmax>-1)
    self.rr,self.kk = rr,kk
    nr2, self.rr3, self.kk3 = self.nr*2, rr**3, kk**3
    self.rmin,self.kmin = rr[0],kk[0]
    self.rhomin,self.kapmin= np.log(self.rmin),np.log(self.kmin)

    self.dr_jt = np.log(rr[1]/rr[0])
    dr = self.dr_jt
    dt = 2.0*np.pi/(nr2*dr)
    
    self._smallr = self.rmin*np.array([np.exp(-dr*(n-i)) for i in range(n)], dtype='float64')
    self._premult = np.array([np.exp(1.5*dr*(i-n)) for i in range(2*n)], dtype='float64')

    coeff = 1.0/np.sqrt(np.pi/2.0) if with_sqrt_pi_2  else 1.0
    self._postdiv = np.array([coeff*np.exp(-1.5*dr*i) for i in range(n)], dtype='float64')
  
    temp1 = np.zeros((nr2), dtype='complex128')
    temp2 = np.zeros((nr2), dtype='complex128')

    temp1[0] = 1.0
    temp2 = np.fft.fft(temp1)
    xx = sum(np.real(temp2))
    if abs(nr2-xx)>1e-10 : 
      print(__name__, 'abs(nr2-xx)', nr2, xx)
      raise SystemError('err: sbt_plan: problem with fftw sum(temp2):')
 
    self._mult_table1 = np.zeros((lmax+1, self.nr), dtype='complex128')
    for it in range(n):
      tt = it*dt                           # Define a t value
      phi3 = (self.kapmin+self.rhomin)*tt  # See Eq. (33)
      rad,phi = np.sqrt(10.5**2+tt**2),np.arctan((2.0*tt)/21.0)
      phi1 = -10.0*phi-np.log(rad)*tt+tt+np.sin(phi)/(12.0*rad) \
        -np.sin(3.0*phi)/(360.0*rad**3)+np.sin(5.0*phi)/(1260.0*rad**5) \
        -np.sin(7.0*phi)/(1680.0*rad**7)
        
      for ix in range(1,11): phi1=phi1+np.arctan((2.0*tt)/(2.0*ix-1))  # see Eqs. (27) and (28)

      phi2 = -np.arctan(1.0) if tt>200.0 else -np.arctan(np.sinh(np.pi*tt/2)/np.cosh(np.pi*tt/2))  # see Eq. (20)
      phi = phi1+phi2+phi3

      self._mult_table1[0,it] = np.sqrt(np.pi/2)*np.exp(1j*phi)/n  # Eq. (18)
      if it==0 : self._mult_table1[0,it] = 0.5*self._mult_table1[0,it]
      phi = -phi2 - np.arctan(2.0*tt)
      if lmax>0 : self._mult_table1[1,it] = np.exp(2.0*1j*phi)*self._mult_table1[0,it] # See Eq. (21)

      #    Apply Eq. (24)
      for lk in range(1,lmax):
        phi = -np.arctan(2*tt/(2*lk+1))
        self._mult_table1[lk+1,it] = np.exp(2.0*1j*phi)*self._mult_table1[lk-1,it]
    # END of it in range(n):

    # make the initialization for the calculation at small k values for 2N mesh values
    self._mult_table2 = np.zeros((lmax+1, self.nr+1), dtype='complex128')
    j_ltable = np.zeros((lmax+1,nr2), dtype='float64')

    for i in range(nr2): j_ltable[0:lmax+1,i] = xjl( np.exp(self.rhomin+self.kapmin+i*dr), lmax )

    for ll in range(lmax+1):
      self._mult_table2[ll,:] = np.fft.rfft(j_ltable[ll,:]) /nr2
    if with_sqrt_pi_2 : self._mult_table2 = self._mult_table2/np.sqrt(np.pi/2)
    
  # 
  # The calculation of the Sperical Bessel Transform for a given data...
  #
  def sbt(self, ff, am, direction=1, npow=0) :
    """
  Args:
    ff : numpy array containing radial orbital (values of radial orbital on logarithmic grid) to be transformed. The data must be on self.rr grid or self.kk grid provided during initialization.
    am : angular momentum of the radial orbital ff[:]
    direction : 1 -- real-space --> momentum space transform; -1 -- momentum space --> real-space transform.
    npow : additional power for the shape of the orbital
      f(xyz) = rr[i]**npow * ff[i] * Y_lm( xyz )
  Result:
    gg : numpy array containing the result of the Spherical Bessel Transform
    gg(k) = int_0^infty  ff(r) j_{am}(k*r) r**2  dr  ( direction ==  1 )
    gg(r) = int_0^infty  ff(k) j_{am}(k*r) k**2  dk  ( direction == -1 )
    """
    assert(type(ff)==np.ndarray)
    assert(len(ff)==self.nr)
    assert(am > -1)
    assert(am < self._mult_table1.shape[0])
  
    if direction==1 :
      rmin, kmin, ptr_rr3 = self.rmin, self.kmin, self.rr3
      dr = np.log(self.rr[1]/self.rr[0])
      C = ff[0]/self.rr[0]**(npow+am)
    elif direction==-1 :
      rmin, kmin, ptr_rr3 = self.kmin, self.rmin, self.kk3
      dr = np.log(self.kk[1]/self.kk[0])
      C = ff[0]/self.kk[0]**(npow+am)
    else:
      raise SystemError('!direction=+/-1')

    gg = np.zeros((self.nr), dtype='float64')     # Allocate the result
    
    # make the calculation for LARGE k values extend the input to the doubled mesh, extrapolating the input as C r**(np+li)
    nr2 = self.nr*2
    r2c_in = np.zeros((nr2), dtype='float64')
    r2c_in[0:self.nr] = C*self._premult[0:self.nr]*self._smallr[0:self.nr]**(npow+am)
    r2c_in[self.nr:nr2] = self._premult[self.nr:nr2]*ff[0:self.nr]
    r2c_out = np.fft.rfft(r2c_in)
    
    temp1 = np.zeros((nr2), dtype='complex128')
    temp1[0:self.nr] = np.conj(r2c_out[0:self.nr])*self._mult_table1[am,0:self.nr]
    temp2 = np.fft.ifft(temp1)*nr2
    gg[0:self.nr] = (rmin/kmin)**1.5 * (temp2[self.nr:nr2]).real * self._postdiv[0:self.nr]
        
    # obtain the SMALL k results in the array c2r_out
    r2c_in[0:self.nr] = ptr_rr3[0:self.nr] * ff[0:self.nr]
    r2c_in[self.nr:nr2] = 0.0
    r2c_out = np.fft.rfft(r2c_in)

    c2r_in = np.conj(r2c_out[0:self.nr+1]) * self._mult_table2[am,0:self.nr+1]
    c2r_out = np.fft.irfft(c2r_in)*dr*nr2

    r2c_in[0:self.nr] = abs(gg[0:self.nr]-c2r_out[0:self.nr])
    kdiv = np.argmin(r2c_in[0:self.nr])

    gg[0:kdiv] = c2r_out[0:kdiv]
    return gg<|MERGE_RESOLUTION|>--- conflicted
+++ resolved
@@ -1,6 +1,3 @@
-<<<<<<< HEAD
-from __future__ import print_function, division
-=======
 # Copyright 2014-2018 The PySCF Developers. All Rights Reserved.
 #
 # Licensed under the Apache License, Version 2.0 (the "License");
@@ -15,7 +12,7 @@
 # See the License for the specific language governing permissions and
 # limitations under the License.
 
->>>>>>> 6fd389a3
+from __future__ import print_function, division
 import numpy as np
 from pyscf.nao.m_xjl import xjl
 

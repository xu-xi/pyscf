#!/usr/bin/env python
#
# Author: Qiming Sun <osirpt.sun@gmail.com>
#

import ctypes
import numpy
import scipy.linalg
from pyscf import lib
from pyscf.lib import logger
try:
    from pyscf.dft import libxc
except (ImportError, OSError):
    from pyscf.dft import xcfun
    libxc = xcfun

from pyscf.dft.gen_grid import make_mask, BLKSIZE

libdft = lib.load_library('libdft')
OCCDROP = 1e-12
SWITCH_SIZE = 800

def eval_ao(mol, coords, deriv=0, shls_slice=None,
            non0tab=None, out=None, verbose=None):
    '''Evaluate AO function value on the given grids.

    Args:
        mol : an instance of :class:`Mole`

        coords : 2D array, shape (N,3)
            The coordinates of the grids.

    Kwargs:
        deriv : int
            AO derivative order.  It affects the shape of the return array.
            If deriv=0, the returned AO values are stored in a (N,nao) array.
            Otherwise the AO values are stored in an array of shape (M,N,nao).
            Here N is the number of grids, nao is the number of AO functions,
            M is the size associated to the derivative deriv.
        relativity : bool
            No effects.
        shls_slice : 2-element list
            (shl_start, shl_end).
            If given, only part of AOs (shl_start <= shell_id < shl_end) are
            evaluated.  By default, all shells defined in mol will be evaluated.
        non0tab : 2D bool array
            mask array to indicate whether the AO values are zero.  The mask
            array can be obtained by calling :func:`make_mask`
        out : ndarray
            If provided, results are written into this array.
        verbose : int or object of :class:`Logger`
            No effects.

    Returns:
        2D array of shape (N,nao) for AO values if deriv = 0.
        Or 3D array of shape (:,N,nao) for AO values and AO derivatives if deriv > 0.
        In the 3D array, the first (N,nao) elements are the AO values,
        followed by (3,N,nao) for x,y,z compoents;
        Then 2nd derivatives (6,N,nao) for xx, xy, xz, yy, yz, zz;
        Then 3rd derivatives (10,N,nao) for xxx, xxy, xxz, xyy, xyz, xzz, yyy, yyz, yzz, zzz;
        ...

    Examples:

    >>> mol = gto.M(atom='O 0 0 0; H 0 0 1; H 0 1 0', basis='ccpvdz')
    >>> coords = numpy.random.random((100,3))  # 100 random points
    >>> ao_value = eval_ao(mol, coords)
    >>> print(ao_value.shape)
    (100, 24)
    >>> ao_value = eval_ao(mol, coords, deriv=1, shls_slice=(1,4))
    >>> print(ao_value.shape)
    (4, 100, 7)
    >>> ao_value = eval_ao(mol, coords, deriv=2, shls_slice=(1,4))
    >>> print(ao_value.shape)
    (10, 100, 7)
    '''
    comp = (deriv+1)*(deriv+2)*(deriv+3)//6
    if mol.cart:
        feval = 'GTOval_cart_deriv%d' % deriv
    else:
        feval = 'GTOval_sph_deriv%d' % deriv
    return mol.eval_gto(feval, coords, comp, shls_slice, non0tab, out=out)

#TODO: \nabla^2 rho and tau = 1/2 (\nabla f)^2
def eval_rho(mol, ao, dm, non0tab=None, xctype='LDA', hermi=0, verbose=None):
    r'''Calculate the electron density for LDA functional, and the density
    derivatives for GGA functional.

    Args:
        mol : an instance of :class:`Mole`

        ao : 2D array of shape (N,nao) for LDA, 3D array of shape (4,N,nao) for GGA
            or (5,N,nao) for meta-GGA.  N is the number of grids, nao is the
            number of AO functions.  If xctype is GGA, ao[0] is AO value
            and ao[1:3] are the AO gradients.  If xctype is meta-GGA, ao[4:10]
            are second derivatives of ao values.
        dm : 2D array
            Density matrix

    Kwargs:
        non0tab : 2D bool array
            mask array to indicate whether the AO values are zero.  The mask
            array can be obtained by calling :func:`make_mask`
        xctype : str
            LDA/GGA/mGGA.  It affects the shape of the return density.
        hermi : bool
            dm is hermitian or not
        verbose : int or object of :class:`Logger`
            No effects.

    Returns:
        1D array of size N to store electron density if xctype = LDA;  2D array
        of (4,N) to store density and "density derivatives" for x,y,z components
        if xctype = GGA;  (6,N) array for meta-GGA, where last two rows are
        \nabla^2 rho and tau = 1/2(\nabla f)^2

    Examples:

    >>> mol = gto.M(atom='O 0 0 0; H 0 0 1; H 0 1 0', basis='ccpvdz')
    >>> coords = numpy.random.random((100,3))  # 100 random points
    >>> ao_value = eval_ao(mol, coords, deriv=0)
    >>> dm = numpy.random.random((mol.nao_nr(),mol.nao_nr()))
    >>> dm = dm + dm.T
    >>> rho, dx_rho, dy_rho, dz_rho = eval_rho(mol, ao, dm, xctype='LDA')
    '''
    xctype = xctype.upper()
    if xctype == 'LDA' or xctype == 'HF':
        ngrids, nao = ao.shape
    else:
        ngrids, nao = ao[0].shape

    if non0tab is None:
        non0tab = numpy.ones(((ngrids+BLKSIZE-1)//BLKSIZE,mol.nbas),
                             dtype=numpy.uint8)
    if not hermi:
        # (D + D.T)/2 because eval_rho computes 2*(|\nabla i> D_ij <j|) instead of
        # |\nabla i> D_ij <j| + |i> D_ij <\nabla j| for efficiency
        dm = (dm + dm.conj().T) * .5

    shls_slice = (0, mol.nbas)
    ao_loc = mol.ao_loc_nr()
    if xctype == 'LDA' or xctype == 'HF':
        c0 = _dot_ao_dm(mol, ao, dm, non0tab, shls_slice, ao_loc)
        rho = numpy.einsum('pi,pi->p', ao, c0)
    elif xctype in ('GGA', 'NLC'):
        rho = numpy.empty((4,ngrids))
        c0 = _dot_ao_dm(mol, ao[0], dm, non0tab, shls_slice, ao_loc)
        rho[0] = numpy.einsum('pi,pi->p', c0, ao[0])
        for i in range(1, 4):
            rho[i] = numpy.einsum('pi,pi->p', c0, ao[i])
            rho[i] *= 2 # *2 for +c.c. in the next two lines
            #c1 = _dot_ao_dm(mol, ao[i], dm, non0tab, shls_slice, ao_loc)
            #rho[i] += numpy.einsum('pi,pi->p', c1, ao[0])
    else: # meta-GGA
        # rho[4] = \nabla^2 rho, rho[5] = 1/2 |nabla f|^2
        rho = numpy.empty((6,ngrids))
        c0 = _dot_ao_dm(mol, ao[0], dm, non0tab, shls_slice, ao_loc)
        rho[0] = numpy.einsum('pi,pi->p', ao[0], c0)
        rho[5] = 0
        for i in range(1, 4):
            rho[i] = numpy.einsum('pi,pi->p', c0, ao[i]) * 2 # *2 for +c.c.
            c1 = _dot_ao_dm(mol, ao[i], dm.T, non0tab, shls_slice, ao_loc)
            rho[5] += numpy.einsum('pi,pi->p', c1, ao[i])
        XX, YY, ZZ = 4, 7, 9
        ao2 = ao[XX] + ao[YY] + ao[ZZ]
        rho[4] = numpy.einsum('pi,pi->p', c0, ao2)
        rho[4] += rho[5]
        rho[4] *= 2
        rho[5] *= .5
    return rho

def eval_rho2(mol, ao, mo_coeff, mo_occ, non0tab=None, xctype='LDA',
              verbose=None):
    r'''Calculate the electron density for LDA functional, and the density
    derivatives for GGA functional.  This function has the same functionality
    as :func:`eval_rho` except that the density are evaluated based on orbital
    coefficients and orbital occupancy.  It is more efficient than
    :func:`eval_rho` in most scenario.

    Args:
        mol : an instance of :class:`Mole`

        ao : 2D array of shape (N,nao) for LDA, 3D array of shape (4,N,nao) for GGA
            or (5,N,nao) for meta-GGA.  N is the number of grids, nao is the
            number of AO functions.  If xctype is GGA, ao[0] is AO value
            and ao[1:3] are the AO gradients.  If xctype is meta-GGA, ao[4:10]
            are second derivatives of ao values.
        dm : 2D array
            Density matrix

    Kwargs:
        non0tab : 2D bool array
            mask array to indicate whether the AO values are zero.  The mask
            array can be obtained by calling :func:`make_mask`
        xctype : str
            LDA/GGA/mGGA.  It affects the shape of the return density.
        verbose : int or object of :class:`Logger`
            No effects.

    Returns:
        1D array of size N to store electron density if xctype = LDA;  2D array
        of (4,N) to store density and "density derivatives" for x,y,z components
        if xctype = GGA;  (6,N) array for meta-GGA, where last two rows are
        \nabla^2 rho and tau = 1/2(\nabla f)^2
    '''
    xctype = xctype.upper()
    if xctype == 'LDA' or xctype == 'HF':
        ngrids, nao = ao.shape
    else:
        ngrids, nao = ao[0].shape

    if non0tab is None:
        non0tab = numpy.ones(((ngrids+BLKSIZE-1)//BLKSIZE,mol.nbas),
                             dtype=numpy.uint8)
    shls_slice = (0, mol.nbas)
    ao_loc = mol.ao_loc_nr()
    pos = mo_occ > OCCDROP
    if pos.sum() > 0:
        cpos = numpy.einsum('ij,j->ij', mo_coeff[:,pos], numpy.sqrt(mo_occ[pos]))
        if xctype == 'LDA' or xctype == 'HF':
            c0 = _dot_ao_dm(mol, ao, cpos, non0tab, shls_slice, ao_loc)
            rho = numpy.einsum('pi,pi->p', c0, c0)
        elif xctype in ('GGA', 'NLC'):
            rho = numpy.empty((4,ngrids))
            c0 = _dot_ao_dm(mol, ao[0], cpos, non0tab, shls_slice, ao_loc)
            rho[0] = numpy.einsum('pi,pi->p', c0, c0)
            for i in range(1, 4):
                c1 = _dot_ao_dm(mol, ao[i], cpos, non0tab, shls_slice, ao_loc)
                rho[i] = numpy.einsum('pi,pi->p', c0, c1) * 2 # *2 for +c.c.
        else: # meta-GGA
            # rho[4] = \nabla^2 rho, rho[5] = 1/2 |nabla f|^2
            rho = numpy.empty((6,ngrids))
            c0 = _dot_ao_dm(mol, ao[0], cpos, non0tab, shls_slice, ao_loc)
            rho[0] = numpy.einsum('pi,pi->p', c0, c0)
            rho[5] = 0
            for i in range(1, 4):
                c1 = _dot_ao_dm(mol, ao[i], cpos, non0tab, shls_slice, ao_loc)
                rho[i] = numpy.einsum('pi,pi->p', c0, c1) * 2 # *2 for +c.c.
                rho[5] += numpy.einsum('pi,pi->p', c1, c1)
            XX, YY, ZZ = 4, 7, 9
            ao2 = ao[XX] + ao[YY] + ao[ZZ]
            c1 = _dot_ao_dm(mol, ao2, cpos, non0tab, shls_slice, ao_loc)
            rho[4] = numpy.einsum('pi,pi->p', c0, c1)
            rho[4] += rho[5]
            rho[4] *= 2

            rho[5] *= .5
    else:
        if xctype == 'LDA' or xctype == 'HF':
            rho = numpy.zeros(ngrids)
        elif xctype in ('GGA', 'NLC'):
            rho = numpy.zeros((4,ngrids))
        else:
            rho = numpy.zeros((6,ngrids))

    neg = mo_occ < -OCCDROP
    if neg.sum() > 0:
        cneg = numpy.einsum('ij,j->ij', mo_coeff[:,neg], numpy.sqrt(-mo_occ[neg]))
        if xctype == 'LDA' or xctype == 'HF':
            c0 = _dot_ao_dm(mol, ao, cneg, non0tab, shls_slice, ao_loc)
            rho -= numpy.einsum('pi,pi->p', c0, c0)
        elif xctype == 'GGA':
            c0 = _dot_ao_dm(mol, ao[0], cneg, non0tab, shls_slice, ao_loc)
            rho[0] -= numpy.einsum('pi,pi->p', c0, c0)
            for i in range(1, 4):
                c1 = _dot_ao_dm(mol, ao[i], cneg, non0tab, shls_slice, ao_loc)
                rho[i] -= numpy.einsum('pi,pi->p', c0, c1) * 2 # *2 for +c.c.
        else:
            c0 = _dot_ao_dm(mol, ao[0], cneg, non0tab, shls_slice, ao_loc)
            rho[0] -= numpy.einsum('pi,pi->p', c0, c0)
            rho5 = 0
            for i in range(1, 4):
                c1 = _dot_ao_dm(mol, ao[i], cneg, non0tab, shls_slice, ao_loc)
                rho[i] -= numpy.einsum('pi,pi->p', c0, c1) * 2 # *2 for +c.c.
                rho5 -= numpy.einsum('pi,pi->p', c1, c1)
            XX, YY, ZZ = 4, 7, 9
            ao2 = ao[XX] + ao[YY] + ao[ZZ]
            c1 = _dot_ao_dm(mol, ao2, cneg, non0tab, shls_slice, ao_loc)
            rho[4] -= numpy.einsum('pi,pi->p', c0, c1) * 2
            rho[4] -= rho5 * 2

            rho[5] -= rho5 * .5
    return rho

def _vv10nlc(rho,coords,vvrho,vvweight,vvcoords,nlc_pars):
    thresh=1e-8

    #output
    exc=numpy.zeros(rho[0,:].size)
    vxc=numpy.zeros([2,rho[0,:].size])

    #outer grid needs threshing
    threshind=rho[0,:]>=thresh
    coords=coords[threshind]
    R=rho[0,:][threshind]
    Gx=rho[1,:][threshind]
    Gy=rho[2,:][threshind]
    Gz=rho[3,:][threshind]
    G=Gx**2.+Gy**2.+Gz**2.

    #threshed output
    excthresh=numpy.zeros(R.size)
    vxcthresh=numpy.zeros([2,R.size])

    #inner grid needs threshing
    innerthreshind=vvrho[0,:]>=thresh
    vvcoords=vvcoords[innerthreshind]
    vvweight=vvweight[innerthreshind]
    Rp=vvrho[0,:][innerthreshind]
    RpW=Rp*vvweight
    Gxp=vvrho[1,:][innerthreshind]
    Gyp=vvrho[2,:][innerthreshind]
    Gzp=vvrho[3,:][innerthreshind]
    Gp=Gxp**2.+Gyp**2.+Gzp**2.

    #constants and parameters
    Pi=numpy.pi
    Pi43=4.*Pi/3.
    Bvv, Cvv = nlc_pars
    Kvv=Bvv*1.5*Pi*((9.*Pi)**(-1./6.))
    Beta=((3./(Bvv*Bvv))**(0.75))/32.

    #inner grid
    W0p=Gp/(Rp*Rp)
    W0p=Cvv*W0p*W0p
    W0p=(W0p+Pi43*Rp)**0.5
    Kp=Kvv*(Rp**(1./6.))

    #outer grid
    W0tmp=G/(R**2)
    W0tmp=Cvv*W0tmp*W0tmp
    W0=(W0tmp+Pi43*R)**0.5
    dW0dR=(0.5*Pi43*R-2.*W0tmp)/W0
    dW0dG=W0tmp*R/(G*W0)
    K=Kvv*(R**(1./6.))
    dKdR=(1./6.)*K

    for i in range(R.size):
        DX=vvcoords[:,0]-coords[i,0]
        DY=vvcoords[:,1]-coords[i,1]
        DZ=vvcoords[:,2]-coords[i,2]
        R2=DX*DX+DY*DY+DZ*DZ
        gp=R2*W0p+Kp
        g=R2*W0[i]+K[i]
        gt=g+gp
        T=RpW/(g*gp*gt)
        F=numpy.sum(T)
        T*=(1./g+1./gt)
        U=numpy.sum(T)
        W=numpy.sum(T*R2)
        F*=-1.5
        #excthresh is multiplied by Rho later
        excthresh[i]=Beta+0.5*F
        vxcthresh[0,i]=Beta+F+1.5*(U*dKdR[i]+W*dW0dR[i])
        vxcthresh[1,i]=1.5*W*dW0dG[i]
    exc[threshind]=excthresh
    vxc[0,threshind]=vxcthresh[0,:]
    vxc[1,threshind]=vxcthresh[1,:]

    return exc,vxc

def eval_mat(mol, ao, weight, rho, vxc,
             non0tab=None, xctype='LDA', spin=0, verbose=None):
    r'''Calculate XC potential matrix.

    Args:
        mol : an instance of :class:`Mole`

        ao : ([4/10,] ngrids, nao) ndarray
            2D array of shape (N,nao) for LDA,
            3D array of shape (4,N,nao) for GGA
            or (10,N,nao) for meta-GGA.
            N is the number of grids, nao is the number of AO functions.
            If xctype is GGA, ao[0] is AO value and ao[1:3] are the real space
            gradients.  If xctype is meta-GGA, ao[4:10] are second derivatives
            of ao values.
        weight : 1D array
            Integral weights on grids.
        rho : ([4/6,] ngrids) ndarray
            Shape of ((*,N)) for electron density (and derivatives) if spin = 0;
            Shape of ((*,N),(*,N)) for alpha/beta electron density (and derivatives) if spin > 0;
            where N is number of grids.
            rho (*,N) are ordered as (den,grad_x,grad_y,grad_z,laplacian,tau)
            where grad_x = d/dx den, laplacian = \nabla^2 den, tau = 1/2(\nabla f)^2
            In spin unrestricted case,
            rho is ((den_u,grad_xu,grad_yu,grad_zu,laplacian_u,tau_u)
                    (den_d,grad_xd,grad_yd,grad_zd,laplacian_d,tau_d))
        vxc : ([4,] ngrids) ndarray
            XC potential value on each grid = (vrho, vsigma, vlapl, vtau)
            vsigma is GGA potential value on each grid.
            If the kwarg spin is not 0, a list [vsigma_uu,vsigma_ud] is required.

    Kwargs:
        xctype : str
            LDA/GGA/mGGA.  It affects the shape of `ao` and `rho`
        non0tab : 2D bool array
            mask array to indicate whether the AO values are zero.  The mask
            array can be obtained by calling :func:`make_mask`
        spin : int
            If not 0, the matrix is contracted with the spin non-degenerated
            UKS formula

    Returns:
        XC potential matrix in 2D array of shape (nao,nao) where nao is the
        number of AO functions.
    '''
    xctype = xctype.upper()
    if xctype == 'LDA' or xctype == 'HF':
        ngrids, nao = ao.shape
    else:
        ngrids, nao = ao[0].shape

    if non0tab is None:
        non0tab = numpy.ones(((ngrids+BLKSIZE-1)//BLKSIZE,mol.nbas),
                             dtype=numpy.uint8)
    shls_slice = (0, mol.nbas)
    ao_loc = mol.ao_loc_nr()
    if xctype == 'LDA' or xctype == 'HF':
        if not isinstance(vxc, numpy.ndarray) or vxc.ndim == 2:
            vrho = vxc[0]
        else:
            vrho = vxc
        # *.5 because return mat + mat.T
        aow = numpy.empty_like(ao)
        aow = numpy.einsum('pi,p->pi', ao, .5*weight*vrho, out=aow)
        mat = _dot_ao_ao(mol, ao, aow, non0tab, shls_slice, ao_loc)
    else:
        #wv = weight * vsigma * 2
        #aow  = numpy.einsum('pi,p->pi', ao[1], rho[1]*wv)
        #aow += numpy.einsum('pi,p->pi', ao[2], rho[2]*wv)
        #aow += numpy.einsum('pi,p->pi', ao[3], rho[3]*wv)
        #aow += numpy.einsum('pi,p->pi', ao[0], .5*weight*vrho)
        vrho, vsigma = vxc[:2]
        wv = numpy.empty((4,ngrids))
        if spin == 0:
            assert(vsigma is not None and rho.ndim==2)
            wv[0]  = weight * vrho * .5
            wv[1:4] = rho[1:4] * (weight * vsigma * 2)
        else:
            rho_a, rho_b = rho
            wv[0]  = weight * vrho * .5
            wv[1:4] = rho_a[1:4] * (weight * vsigma[0] * 2)  # sigma_uu
            wv[1:4]+= rho_b[1:4] * (weight * vsigma[1])      # sigma_ud
        aow = numpy.empty_like(ao[0])
        aow = numpy.einsum('npi,np->pi', ao[:4], wv, out=aow)
        mat = _dot_ao_ao(mol, ao[0], aow, non0tab, shls_slice, ao_loc)

# JCP, 138, 244108
# JCP, 112, 7002
    if xctype == 'MGGA':
        vlapl, vtau = vxc[2:]
        if vlapl is None:
            vlpal = 0
        aow = numpy.einsum('pi,p->pi', ao[1], weight*(.25*vtau+vlapl), out=aow)
        mat += _dot_ao_ao(mol, ao[1], aow, non0tab, shls_slice, ao_loc)
        aow = numpy.einsum('pi,p->pi', ao[2], weight*(.25*vtau+vlapl), out=aow)
        mat += _dot_ao_ao(mol, ao[2], aow, non0tab, shls_slice, ao_loc)
        aow = numpy.einsum('pi,p->pi', ao[3], weight*(.25*vtau+vlapl), out=aow)
        mat += _dot_ao_ao(mol, ao[3], aow, non0tab, shls_slice, ao_loc)

        XX, YY, ZZ = 4, 7, 9
        ao2 = ao[XX] + ao[YY] + ao[ZZ]
        aow = numpy.einsum('pi,p->pi', ao2, .5 * weight * vlapl, out=aow)
        mat += _dot_ao_ao(mol, ao[0], aow, non0tab, shls_slice, ao_loc)
    return mat + mat.T.conj()


def _dot_ao_ao(mol, ao1, ao2, non0tab, shls_slice, ao_loc, hermi=0):
    '''return numpy.dot(ao1.T, ao2)'''
    ngrids, nao = ao1.shape
    if nao < SWITCH_SIZE:
        return lib.dot(ao1.T.conj(), ao2)

    if not ao1.flags.f_contiguous:
        ao1 = lib.transpose(ao1)
    if not ao2.flags.f_contiguous:
        ao2 = lib.transpose(ao2)
    if ao1.dtype == ao2.dtype == numpy.double:
        fn = libdft.VXCdot_ao_ao
    else:
        fn = libdft.VXCzdot_ao_ao
        ao1 = numpy.asarray(ao1, numpy.complex128)
        ao2 = numpy.asarray(ao2, numpy.complex128)

    if non0tab is None or shls_slice is None or ao_loc is None:
        pnon0tab = pshls_slice = pao_loc = lib.c_null_ptr()
    else:
        pnon0tab    = non0tab.ctypes.data_as(ctypes.c_void_p)
        pshls_slice = (ctypes.c_int*2)(*shls_slice)
        pao_loc     = ao_loc.ctypes.data_as(ctypes.c_void_p)

    vv = numpy.empty((nao,nao), dtype=ao1.dtype)
    fn(vv.ctypes.data_as(ctypes.c_void_p),
       ao1.ctypes.data_as(ctypes.c_void_p),
       ao2.ctypes.data_as(ctypes.c_void_p),
       ctypes.c_int(nao), ctypes.c_int(ngrids),
       ctypes.c_int(mol.nbas), ctypes.c_int(hermi),
       pnon0tab, pshls_slice, pao_loc)
    return vv

def _dot_ao_dm(mol, ao, dm, non0tab, shls_slice, ao_loc, out=None):
    '''return numpy.dot(ao, dm)'''
    ngrids, nao = ao.shape
    if nao < SWITCH_SIZE:
        return lib.dot(ao, dm)

    if not ao.flags.f_contiguous:
        ao = lib.transpose(ao)
    if ao.dtype == dm.dtype == numpy.double:
        fn = libdft.VXCdot_ao_dm
    else:
        fn = libdft.VXCzdot_ao_dm
        ao = numpy.asarray(ao, numpy.complex128)
        dm = numpy.asarray(dm, numpy.complex128)

    if non0tab is None or shls_slice is None or ao_loc is None:
        pnon0tab = pshls_slice = pao_loc = lib.c_null_ptr()
    else:
        pnon0tab    = non0tab.ctypes.data_as(ctypes.c_void_p)
        pshls_slice = (ctypes.c_int*2)(*shls_slice)
        pao_loc     = ao_loc.ctypes.data_as(ctypes.c_void_p)

    vm = numpy.ndarray((ngrids,dm.shape[1]), dtype=ao.dtype, order='F', buffer=out)
    dm = numpy.asarray(dm, order='C')
    fn(vm.ctypes.data_as(ctypes.c_void_p),
       ao.ctypes.data_as(ctypes.c_void_p),
       dm.ctypes.data_as(ctypes.c_void_p),
       ctypes.c_int(nao), ctypes.c_int(dm.shape[1]),
       ctypes.c_int(ngrids), ctypes.c_int(mol.nbas),
       pnon0tab, pshls_slice, pao_loc)
    return vm

def nr_vxc(mol, grids, xc_code, dm, spin=0, relativity=0, hermi=0,
           max_memory=2000, verbose=None):
    if isinstance(spin, (list, tuple, numpy.ndarray)):
# shift the old args (..., x_id, c_id, dm, spin, ..)
        import warnings
        xc_code = '%s, %s' % (xc_code, dm)
        dm, spin = spin, relativity
        with warnings.catch_warnings():
            warnings.simplefilter("once")
            warnings.warn('API updates: the 4th argument c_id is depercated '
                          'and will be removed in future release.\n')
    ni = _NumInt()
    if spin == 0:
        return nr_rks(ni, mol, grids, xc_code, dm, relativity,
                      hermi, max_memory, verbose)
    else:
        return nr_uks(ni, mol, grids, xc_code, dm, relativity,
                      hermi, max_memory, verbose)

def nr_rks(ni, mol, grids, xc_code, dms, relativity=0, hermi=0,
           max_memory=2000, verbose=None):
    '''Calculate RKS XC functional and potential matrix on given meshgrids
    for a set of density matrices

    Args:
        ni : an instance of :class:`_NumInt`

        mol : an instance of :class:`Mole`

        grids : an instance of :class:`Grids`
            grids.coords and grids.weights are needed for coordinates and weights of meshgrids.
        xc_code : str
            XC functional description.
            See :func:`parse_xc` of pyscf/dft/libxc.py for more details.
        dms : 2D array a list of 2D arrays
            Density matrix or multiple density matrices

    Kwargs:
        hermi : int
            Input density matrices symmetric or not
        max_memory : int or float
            The maximum size of cache to use (in MB).

    Returns:
        nelec, excsum, vmat.
        nelec is the number of electrons generated by numerical integration.
        excsum is the XC functional value.  vmat is the XC potential matrix in
        2D array of shape (nao,nao) where nao is the number of AO functions.

    Examples:

    >>> from pyscf import gto, dft
    >>> mol = gto.M(atom='H 0 0 0; H 0 0 1.1')
    >>> grids = dft.gen_grid.Grids(mol)
    >>> grids.coords = numpy.random.random((100,3))  # 100 random points
    >>> grids.weights = numpy.random.random(100)
    >>> dm = numpy.random.random((mol.nao_nr(),mol.nao_nr()))
    >>> nelec, exc, vxc = dft.numint.nr_vxc(mol, grids, 'lda,vwn', dm)
    '''
    if isinstance(relativity, (list, tuple, numpy.ndarray)):
        import warnings
        xc_code = '%s, %s' % (xc_code, dms)
        dms = relativity
        with warnings.catch_warnings():
            warnings.simplefilter("once")
            warnings.warn('API updates: the 5th argument c_id is depercated '
                          'and will be removed in future release.\n')

    xctype = ni._xc_type(xc_code)
    make_rho, nset, nao = ni._gen_rho_evaluator(mol, dms, hermi)

    shls_slice = (0, mol.nbas)
    ao_loc = mol.ao_loc_nr()

    nelec = numpy.zeros(nset)
    excsum = numpy.zeros(nset)
    vmat = numpy.zeros((nset,nao,nao))
    aow = None
    if xctype == 'LDA':
        ao_deriv = 0
        for ao, mask, weight, coords \
                in ni.block_loop(mol, grids, nao, ao_deriv, max_memory):
            aow = numpy.ndarray(ao.shape, order='F', buffer=aow)
            for idm in range(nset):
                rho = make_rho(idm, ao, mask, 'LDA')
                exc, vxc = ni.eval_xc(xc_code, rho, 0, relativity, 1, verbose)[:2]
                vrho = vxc[0]
                den = rho * weight
                nelec[idm] += den.sum()
                excsum[idm] += numpy.dot(den, exc)
                # *.5 because vmat + vmat.T
                aow = numpy.einsum('pi,p->pi', ao, .5*weight*vrho, out=aow)
                vmat[idm] += _dot_ao_ao(mol, ao, aow, mask, shls_slice, ao_loc)
                rho = exc = vxc = vrho = None
    elif xctype == 'GGA':
        ao_deriv = 1
        for ao, mask, weight, coords \
                in ni.block_loop(mol, grids, nao, ao_deriv, max_memory):
            ngrid = weight.size
            aow = numpy.ndarray(ao[0].shape, order='F', buffer=aow)
            for idm in range(nset):
                rho = make_rho(idm, ao, mask, 'GGA')
                exc, vxc = ni.eval_xc(xc_code, rho, 0, relativity, 1, verbose)[:2]
                vrho, vsigma = vxc[:2]
                den = rho[0] * weight
                nelec[idm] += den.sum()
                excsum[idm] += numpy.dot(den, exc)
<<<<<<< HEAD
# ref eval_mat function
                wv = numpy.empty((4,ngrid))
                wv[0]  = weight * vrho * .5
                wv[1:] = rho[1:] * (weight * vsigma * 2)
                aow = numpy.einsum('npi,np->pi', ao, wv, out=aow)
                vmat[idm] += _dot_ao_ao(mol, ao[0], aow, mask, shls_slice, ao_loc)
                rho = exc = vxc = vrho = vsigma = wv = None
    elif xctype == 'NLC':
        nlc_pars=ni.nlc_coeff(xc_code[:-6])
        ao_deriv = 1
        vvrho=numpy.empty([nset,4,0])
        vvweight=numpy.empty([nset,0])
        vvcoords=numpy.empty([nset,0,3])
        for ao, mask, weight, coords \
                in ni.block_loop(mol, grids, nao, ao_deriv, max_memory):
            rhotmp = numpy.empty([0,4,weight.size])
            weighttmp = numpy.empty([0,weight.size])
            coordstmp = numpy.empty([0,weight.size,3])
            for idm in range(nset):
                rho = make_rho(idm, ao, mask, 'GGA')
                rho = numpy.expand_dims(rho,axis=0)
                rhotmp = numpy.concatenate((rhotmp,rho),axis=0)
                weighttmp = numpy.concatenate((weighttmp,numpy.expand_dims(weight,axis=0)),axis=0)
                coordstmp = numpy.concatenate((coordstmp,numpy.expand_dims(coords,axis=0)),axis=0)
                rho = None
            vvrho=numpy.concatenate((vvrho,rhotmp),axis=2)
            vvweight=numpy.concatenate((vvweight,weighttmp),axis=1)
            vvcoords=numpy.concatenate((vvcoords,coordstmp),axis=1)
            rhotmp = weighttmp = coordstmp = None
        for ao, mask, weight, coords \
                in ni.block_loop(mol, grids, nao, ao_deriv, max_memory):
            ngrid = weight.size
            aow = numpy.ndarray(ao[0].shape, order='F', buffer=aow)
            for idm in range(nset):
                rho = make_rho(idm, ao, mask, 'GGA')
                exc, vxc = _vv10nlc(rho,coords,vvrho[idm],vvweight[idm],vvcoords[idm],nlc_pars)
                vrho, vsigma = vxc[:2]
                den = rho[0] * weight
                nelec[idm] += den.sum()
                excsum[idm] += numpy.dot(den, exc)
=======
>>>>>>> dd48eedd
# ref eval_mat function
                wv = numpy.empty((4,ngrid))
                wv[0]  = weight * vrho * .5
                wv[1:] = rho[1:] * (weight * vsigma * 2)
                aow = numpy.einsum('npi,np->pi', ao, wv, out=aow)
                vmat[idm] += _dot_ao_ao(mol, ao[0], aow, mask, shls_slice, ao_loc)
                rho = exc = vxc = vrho = vsigma = wv = None
<<<<<<< HEAD
=======
    elif xctype == 'NLC':
        nlc_pars=ni.nlc_coeff(xc_code[:-6])
        ao_deriv = 1
        vvrho=numpy.empty([nset,4,0])
        vvweight=numpy.empty([nset,0])
        vvcoords=numpy.empty([nset,0,3])
        for ao, mask, weight, coords \
                in ni.block_loop(mol, grids, nao, ao_deriv, max_memory):
            rhotmp = numpy.empty([0,4,weight.size])
            weighttmp = numpy.empty([0,weight.size])
            coordstmp = numpy.empty([0,weight.size,3])
            for idm in range(nset):
                rho = make_rho(idm, ao, mask, 'GGA')
                rho = numpy.expand_dims(rho,axis=0)
                rhotmp = numpy.concatenate((rhotmp,rho),axis=0)
                weighttmp = numpy.concatenate((weighttmp,numpy.expand_dims(weight,axis=0)),axis=0)
                coordstmp = numpy.concatenate((coordstmp,numpy.expand_dims(coords,axis=0)),axis=0)
                rho = None
            vvrho=numpy.concatenate((vvrho,rhotmp),axis=2)
            vvweight=numpy.concatenate((vvweight,weighttmp),axis=1)
            vvcoords=numpy.concatenate((vvcoords,coordstmp),axis=1)
            rhotmp = weighttmp = coordstmp = None
        for ao, mask, weight, coords \
                in ni.block_loop(mol, grids, nao, ao_deriv, max_memory):
            ngrid = weight.size
            aow = numpy.ndarray(ao[0].shape, order='F', buffer=aow)
            for idm in range(nset):
                rho = make_rho(idm, ao, mask, 'GGA')
                exc, vxc = _vv10nlc(rho,coords,vvrho[idm],vvweight[idm],vvcoords[idm],nlc_pars)
                vrho, vsigma = vxc[:2]
                den = rho[0] * weight
                nelec[idm] += den.sum()
                excsum[idm] += numpy.dot(den, exc)
# ref eval_mat function
                wv = numpy.empty((4,ngrid))
                wv[0]  = weight * vrho * .5
                wv[1:] = rho[1:] * (weight * vsigma * 2)
                aow = numpy.einsum('npi,np->pi', ao, wv, out=aow)
                vmat[idm] += _dot_ao_ao(mol, ao[0], aow, mask, shls_slice, ao_loc)
                rho = exc = vxc = vrho = vsigma = wv = None
>>>>>>> dd48eedd
        vvrho = vvweight = vvcoords = None
    elif xctype == 'MGGA':
        if (any(x in xc_code.upper() for x in ('CC06', 'CS', 'BR89', 'MK00'))):
            raise NotImplementedError('laplacian in meta-GGA method')
        ao_deriv = 2
        for ao, mask, weight, coords \
                in ni.block_loop(mol, grids, nao, ao_deriv, max_memory):
            ngrid = weight.size
            aow = numpy.ndarray(ao[0].shape, order='F', buffer=aow)
            for idm in range(nset):
                rho = make_rho(idm, ao, mask, 'MGGA')
                exc, vxc = ni.eval_xc(xc_code, rho, 0, relativity, 1, verbose)[:2]
                vrho, vsigma, vlapl, vtau = vxc[:4]
                den = rho[0] * weight
                nelec[idm] += den.sum()
                excsum[idm] += numpy.dot(den, exc)

                wv = numpy.empty((4,ngrid))
                wv[0]  = weight * vrho * .5
                wv[1:] = rho[1:4] * (weight * vsigma * 2)
                aow = numpy.einsum('npi,np->pi', ao[:4], wv, out=aow)
                vmat[idm] += _dot_ao_ao(mol, ao[0], aow, mask, shls_slice, ao_loc)

# FIXME: .5 * .5   First 0.5 for v+v.T symmetrization.
# Second 0.5 is due to the Libxc convention tau = 1/2 \nabla\phi\dot\nabla\phi
                wv = (.5 * .5 * weight * vtau).reshape(-1,1)
                vmat[idm] += _dot_ao_ao(mol, ao[1], wv*ao[1], mask, shls_slice, ao_loc)
                vmat[idm] += _dot_ao_ao(mol, ao[2], wv*ao[2], mask, shls_slice, ao_loc)
                vmat[idm] += _dot_ao_ao(mol, ao[3], wv*ao[3], mask, shls_slice, ao_loc)

                rho = exc = vxc = vrho = vsigma = wv = None

    for i in range(nset):
        vmat[i] = vmat[i] + vmat[i].T
    if nset == 1:
        nelec = nelec[0]
        excsum = excsum[0]
        vmat = vmat.reshape(nao,nao)
    return nelec, excsum, vmat

def nr_uks(ni, mol, grids, xc_code, dms, relativity=0, hermi=0,
           max_memory=2000, verbose=None):
    '''Calculate UKS XC functional and potential matrix on given meshgrids
    for a set of density matrices

    Args:
        mol : an instance of :class:`Mole`

        grids : an instance of :class:`Grids`
            grids.coords and grids.weights are needed for coordinates and weights of meshgrids.
        xc_code : str
            XC functional description.
            See :func:`parse_xc` of pyscf/dft/libxc.py for more details.
        dms : a list of 2D arrays
            A list of density matrices, stored as (alpha,alpha,...,beta,beta,...)

    Kwargs:
        hermi : int
            Input density matrices symmetric or not
        max_memory : int or float
            The maximum size of cache to use (in MB).

    Returns:
        nelec, excsum, vmat.
        nelec is the number of (alpha,beta) electrons generated by numerical integration.
        excsum is the XC functional value.
        vmat is the XC potential matrix for (alpha,beta) spin.
    '''
    if isinstance(relativity, (list, tuple, numpy.ndarray)):
        import warnings
        xc_code = '%s, %s' % (xc_code, dms)
        dms = relativity
        with warnings.catch_warnings():
            warnings.simplefilter("once")
            warnings.warn('API updates: the 5th argument c_id is depercated '
                          'and will be removed in future release.\n')

    xctype = ni._xc_type(xc_code)
    if xctype == 'NLC':
        dms_sf = dms[0] + dms[1]
        if hasattr(dms, 'mo_coeff'):
            dms_sf = lib.tag_array(dms_sf, mo_coeff=dms.mo_coeff, mo_occ=dms.mo_occ)
        nelec, excsum, vmat = nr_rks(ni, mol, grids, xc_code, dms_sf, relativity, hermi,
                                     max_memory, verbose)
        return [nelec,nelec], excsum, numpy.asarray([vmat,vmat])

    shls_slice = (0, mol.nbas)
    ao_loc = mol.ao_loc_nr()

    dma, dmb = _format_uks_dm(dms)
    nao = dma.shape[-1]
    make_rhoa, nset = ni._gen_rho_evaluator(mol, dma, hermi)[:2]
    make_rhob       = ni._gen_rho_evaluator(mol, dmb, hermi)[0]

    nelec = numpy.zeros((2,nset))
    excsum = numpy.zeros(nset)
    vmat = numpy.zeros((2,nset,nao,nao))
    aow = None
    if xctype == 'LDA':
        ao_deriv = 0
        for ao, mask, weight, coords \
                in ni.block_loop(mol, grids, nao, ao_deriv, max_memory):
            aow = numpy.ndarray(ao.shape, order='F', buffer=aow)
            for idm in range(nset):
                rho_a = make_rhoa(idm, ao, mask, xctype)
                rho_b = make_rhob(idm, ao, mask, xctype)
                exc, vxc = ni.eval_xc(xc_code, (rho_a, rho_b),
                                      1, relativity, 1, verbose)[:2]
                vrho = vxc[0]
                den = rho_a * weight
                nelec[0,idm] += den.sum()
                excsum[idm] += numpy.dot(den, exc)
                den = rho_b * weight
                nelec[1,idm] += den.sum()
                excsum[idm] += numpy.dot(den, exc)

                # *.5 due to +c.c. in the end
                aow = numpy.einsum('pi,p->pi', ao, .5*weight*vrho[:,0], out=aow)
                vmat[0,idm] += _dot_ao_ao(mol, ao, aow, mask, shls_slice, ao_loc)
                aow = numpy.einsum('pi,p->pi', ao, .5*weight*vrho[:,1], out=aow)
                vmat[1,idm] += _dot_ao_ao(mol, ao, aow, mask, shls_slice, ao_loc)
                rho_a = rho_b = exc = vxc = vrho = None
    elif xctype == 'GGA':
        ao_deriv = 1
        for ao, mask, weight, coords \
                in ni.block_loop(mol, grids, nao, ao_deriv, max_memory):
            ngrid = weight.size
            aow = numpy.ndarray(ao[0].shape, order='F', buffer=aow)
            for idm in range(nset):
                rho_a = make_rhoa(idm, ao, mask, xctype)
                rho_b = make_rhob(idm, ao, mask, xctype)
                exc, vxc = ni.eval_xc(xc_code, (rho_a, rho_b),
                                      1, relativity, 1, verbose)[:2]
                vrho, vsigma = vxc[:2]
                den = rho_a[0]*weight
                nelec[0,idm] += den.sum()
                excsum[idm] += numpy.dot(den, exc)
                den = rho_b[0]*weight
                nelec[1,idm] += den.sum()
                excsum[idm] += numpy.dot(den, exc)

                wv = numpy.empty((4,ngrid))
                wv[0]  = weight * vrho[:,0] * .5  # *.5 due to +c.c. in the end
                wv[1:] = rho_a[1:] * (weight * vsigma[:,0] * 2)  # sigma_uu
                wv[1:]+= rho_b[1:] * (weight * vsigma[:,1])      # sigma_ud
                aow = numpy.einsum('npi,np->pi', ao, wv, out=aow)
                vmat[0,idm] += _dot_ao_ao(mol, ao[0], aow, mask, shls_slice, ao_loc)
                wv[0]  = weight * vrho[:,1] * .5
                wv[1:] = rho_b[1:] * (weight * vsigma[:,2] * 2)  # sigma_dd
                wv[1:]+= rho_a[1:] * (weight * vsigma[:,1])      # sigma_ud
                aow = numpy.einsum('npi,np->pi', ao, wv, out=aow)
                vmat[1,idm] += _dot_ao_ao(mol, ao[0], aow, mask, shls_slice, ao_loc)
                rho_a = rho_b = exc = vxc = vrho = vsigma = wv = None
    elif xctype == 'MGGA':
        if (any(x in xc_code.upper() for x in ('CC06', 'CS', 'BR89', 'MK00'))):
            raise NotImplementedError('laplacian in meta-GGA method')
        ao_deriv = 2
        for ao, mask, weight, coords \
                in ni.block_loop(mol, grids, nao, ao_deriv, max_memory):
            ngrid = weight.size
            aow = numpy.ndarray(ao[0].shape, order='F', buffer=aow)
            for idm in range(nset):
                rho_a = make_rhoa(idm, ao, mask, xctype)
                rho_b = make_rhob(idm, ao, mask, xctype)
                exc, vxc = ni.eval_xc(xc_code, (rho_a, rho_b),
                                      1, relativity, 1, verbose)[:2]
                vrho, vsigma, vlapl, vtau = vxc[:4]
                den = rho_a[0]*weight
                nelec[0,idm] += den.sum()
                excsum[idm] += numpy.dot(den, exc)
                den = rho_b[0]*weight
                nelec[1,idm] += den.sum()
                excsum[idm] += numpy.dot(den, exc)

                wv = numpy.empty((4,ngrid))
                wv[0]  = weight * vrho[:,0] * .5  # *.5 due to +c.c. in the end
                wv[1:] = rho_a[1:4] * (weight * vsigma[:,0] * 2)  # sigma_uu
                wv[1:]+= rho_b[1:4] * (weight * vsigma[:,1])      # sigma_ud
                aow = numpy.einsum('npi,np->pi', ao[:4], wv, out=aow)
                vmat[0,idm] += _dot_ao_ao(mol, ao[0], aow, mask, shls_slice, ao_loc)
                wv[0]  = weight * vrho[:,1] * .5
                wv[1:] = rho_b[1:4] * (weight * vsigma[:,2] * 2)  # sigma_dd
                wv[1:]+= rho_a[1:4] * (weight * vsigma[:,1])      # sigma_ud
                aow = numpy.einsum('npi,np->pi', ao[:4], wv, out=aow)
                vmat[1,idm] += _dot_ao_ao(mol, ao[0], aow, mask, shls_slice, ao_loc)

# FIXME: .5 * .5   First 0.5 for v+v.T symmetrization.
# Second 0.5 is due to the Libxc convention tau = 1/2 \nabla\phi\dot\nabla\phi
                wv = (.25 * weight * vtau[:,0]).reshape(-1,1)
                vmat[0,idm] += _dot_ao_ao(mol, ao[1], wv*ao[1], mask, shls_slice, ao_loc)
                vmat[0,idm] += _dot_ao_ao(mol, ao[2], wv*ao[2], mask, shls_slice, ao_loc)
                vmat[0,idm] += _dot_ao_ao(mol, ao[3], wv*ao[3], mask, shls_slice, ao_loc)
                wv = (.25 * weight * vtau[:,1]).reshape(-1,1)
                vmat[1,idm] += _dot_ao_ao(mol, ao[1], wv*ao[1], mask, shls_slice, ao_loc)
                vmat[1,idm] += _dot_ao_ao(mol, ao[2], wv*ao[2], mask, shls_slice, ao_loc)
                vmat[1,idm] += _dot_ao_ao(mol, ao[3], wv*ao[3], mask, shls_slice, ao_loc)
                rho_a = rho_b = exc = vxc = vrho = vsigma = wv = None

    for i in range(nset):
        vmat[0,i] = vmat[0,i] + vmat[0,i].T
        vmat[1,i] = vmat[1,i] + vmat[1,i].T
    if isinstance(dma, numpy.ndarray) and dma.ndim == 2:
        vmat = vmat[:,0]
        nelec = nelec.reshape(2)
        excsum = excsum[0]
    return nelec, excsum, vmat

def _format_uks_dm(dms):
    if isinstance(dms, numpy.ndarray) and dms.ndim == 2:  # RHF DM
        dma = dmb = dms * .5
    else:
        dma, dmb = dms
    if hasattr(dms, 'mo_coeff'):
        mo_coeff = dms.mo_coeff
        mo_occ = dms.mo_occ
        if mo_coeff[0].ndim < dma.ndim: # handle ROKS
            mo_occa = numpy.array(mo_occ> 0, dtype=numpy.double)
            mo_occb = numpy.array(mo_occ==2, dtype=numpy.double)
            dma = lib.tag_array(dma, mo_coeff=mo_coeff, mo_occ=mo_occa)
            dmb = lib.tag_array(dmb, mo_coeff=mo_coeff, mo_occ=mo_occb)
        else:
            dma = lib.tag_array(dma, mo_coeff=mo_coeff[0], mo_occ=mo_occ[0])
            dmb = lib.tag_array(dmb, mo_coeff=mo_coeff[1], mo_occ=mo_occ[1])
    return dma, dmb

nr_rks_vxc = nr_rks
nr_uks_vxc = nr_uks

def nr_rks_fxc(ni, mol, grids, xc_code, dm0, dms, relativity=0, hermi=0,
               rho0=None, vxc=None, fxc=None, max_memory=2000, verbose=None):
    '''Contract RKS XC (singlet hessian) kernel matrix with given density matrices

    Args:
        ni : an instance of :class:`_NumInt`

        mol : an instance of :class:`Mole`

        grids : an instance of :class:`Grids`
            grids.coords and grids.weights are needed for coordinates and weights of meshgrids.
        xc_code : str
            XC functional description.
            See :func:`parse_xc` of pyscf/dft/libxc.py for more details.
        dms : 2D array a list of 2D arrays
            Density matrix or multiple density matrices

    Kwargs:
        hermi : int
            Input density matrices symmetric or not
        max_memory : int or float
            The maximum size of cache to use (in MB).
        rho0 : float array
            Zero-order density (and density derivative for GGA).  Giving kwargs rho0,
            vxc and fxc to improve better performance.
        vxc : float array
            First order XC derivatives
        fxc : float array
            Second order XC derivatives

    Returns:
        nelec, excsum, vmat.
        nelec is the number of electrons generated by numerical integration.
        excsum is the XC functional value.  vmat is the XC potential matrix in
        2D array of shape (nao,nao) where nao is the number of AO functions.

    Examples:

    '''
    xctype = ni._xc_type(xc_code)

    make_rho, nset, nao = ni._gen_rho_evaluator(mol, dms, hermi)
    if ((xctype == 'LDA' and fxc is None) or
        (xctype == 'GGA' and rho0 is None)):
        make_rho0 = ni._gen_rho_evaluator(mol, dm0, 1)[0]

    shls_slice = (0, mol.nbas)
    ao_loc = mol.ao_loc_nr()

    vmat = numpy.zeros((nset,nao,nao))
    aow = None
    if xctype == 'LDA':
        ao_deriv = 0
        ip = 0
        for ao, mask, weight, coords \
                in ni.block_loop(mol, grids, nao, ao_deriv, max_memory):
            ngrid = weight.size
            aow = numpy.ndarray(ao.shape, order='F', buffer=aow)
            if fxc is None:
                rho = make_rho0(0, ao, mask, 'LDA')
                fxc0 = ni.eval_xc(xc_code, rho, 0, relativity, 2, verbose)[2]
                frr = fxc0[0]
            else:
                frr = fxc[0][ip:ip+ngrid]
                ip += ngrid

            for i in range(nset):
                rho1 = make_rho(i, ao, mask, 'LDA')
                aow = numpy.einsum('pi,p->pi', ao, weight*frr*rho1, out=aow)
                vmat[i] += _dot_ao_ao(mol, aow, ao, mask, shls_slice, ao_loc)
                rho1 = None

    elif xctype == 'GGA':
        ao_deriv = 1
        ip = 0
        for ao, mask, weight, coords \
                in ni.block_loop(mol, grids, nao, ao_deriv, max_memory):
            ngrid = weight.size
            aow = numpy.ndarray(ao[0].shape, order='F', buffer=aow)
            if rho0 is None:
                rho = make_rho0(0, ao, mask, 'GGA')
            else:
                rho = numpy.asarray(rho0[:,ip:ip+ngrid], order='C')
            if vxc is None or fxc is None:
                vxc0, fxc0 = ni.eval_xc(xc_code, rho, 0, relativity, 2, verbose)[1:3]
            else:
                vxc0 = (None, vxc[1][ip:ip+ngrid])
                fxc0 = (fxc[0][ip:ip+ngrid], fxc[1][ip:ip+ngrid], fxc[2][ip:ip+ngrid])
                ip += ngrid

            for i in range(nset):
                rho1 = make_rho(i, ao, mask, 'GGA')
                wv = _rks_gga_wv(rho, rho1, vxc0, fxc0, weight)
                aow = numpy.einsum('npi,np->pi', ao, wv, out=aow)
                vmat[i] += _dot_ao_ao(mol, aow, ao[0], mask, shls_slice, ao_loc)
                rho1 = sigma1 = None

        for i in range(nset):  # for (\nabla\mu) \nu + \mu (\nabla\nu)
            vmat[i] = vmat[i] + vmat[i].T.conj()

    elif xctype == 'NLC':
        raise NotImplementedError('NLC')
    elif xctype == 'MGGA':
        raise NotImplementedError('meta-GGA')

    if isinstance(dms, numpy.ndarray) and dms.ndim == 2:
        vmat = vmat[0]
    return vmat

def nr_rks_fxc_st(ni, mol, grids, xc_code, dm0, dms_alpha, relativity=0, singlet=True,
                  rho0=None, vxc=None, fxc=None, max_memory=2000, verbose=None):
    '''Associated to singlet or triplet Hessian
    Note the difference to nr_rks_fxc, dms_alpha is the response density
    matrices of alpha spin, alpha+/-beta DM is applied due to singlet/triplet
    coupling

    Ref. CPL, 256, 454
    '''
    xctype = ni._xc_type(xc_code)

    make_rho, nset, nao = ni._gen_rho_evaluator(mol, dms_alpha, hermi=0)
    if ((xctype == 'LDA' and fxc is None) or
        (xctype == 'GGA' and rho0 is None)):
        make_rho0 = ni._gen_rho_evaluator(mol, dm0, hermi=1)[0]

    shls_slice = (0, mol.nbas)
    ao_loc = mol.ao_loc_nr()

    vmat = numpy.zeros((nset,nao,nao))
    aow = None
    if xctype == 'LDA':
        ao_deriv = 0
        ip = 0
        for ao, mask, weight, coords \
                in ni.block_loop(mol, grids, nao, ao_deriv, max_memory):
            ngrid = weight.size
            aow = numpy.ndarray(ao.shape, order='F', buffer=aow)
            if fxc is None:
                rho = make_rho0(0, ao, mask, 'LDA')
                rho *= .5  # alpha density
                fxc0 = ni.eval_xc(xc_code, (rho,rho), 1, deriv=2)[2]
                u_u, u_d, d_d = fxc0[0].T
            else:
                u_u, u_d, d_d = fxc[0][ip:ip+ngrid].T
                ip += ngrid
            if singlet:
                frho = u_u + u_d
                if 0:
                    rho = ni.eval_rho2(mol, ao, mo_coeff, mo_occ, mask, 'LDA')
                    fxc_test = ni.eval_xc(xc_code, rho, 0, deriv=2)[2]
                    assert(numpy.linalg.norm(fxc_test[0]*2-frho) < 1e-4)
            else:
                frho = u_u - u_d

            for i in range(nset):
                rho1 = make_rho(i, ao, mask, 'LDA')
                aow = numpy.einsum('pi,p->pi', ao, weight*frho*rho1, out=aow)
                vmat[i] += _dot_ao_ao(mol, aow, ao, mask, shls_slice, ao_loc)
                rho1 = None

    elif xctype == 'GGA':
        ao_deriv = 1
        ip = 0
        for ao, mask, weight, coords \
                in ni.block_loop(mol, grids, nao, ao_deriv, max_memory):
            ngrid = weight.size
            aow = numpy.ndarray(ao[0].shape, order='F', buffer=aow)
            if vxc is None or fxc is None:
                rho = ni.eval_rho2(mol, ao, mo_coeff, mo_occ, mask, 'GGA')
                rho *= .5  # alpha density
                vxc0, fxc0 = ni.eval_xc(xc_code, (rho,rho), 1, deriv=2)[1:3]

                vsigma = vxc0[1].T
                u_u, u_d, d_d = fxc0[0].T  # v2rho2
                u_uu, u_ud, u_dd, d_uu, d_ud, d_dd = fxc0[1].T  # v2rhosigma
                uu_uu, uu_ud, uu_dd, ud_ud, ud_dd, dd_dd = fxc0[2].T  # v2sigma2
            else:
                rho = rho0[0][:,ip:ip+ngrid]
                vsigma = vxc[1][ip:ip+ngrid].T
                u_u, u_d, d_d = fxc[0][ip:ip+ngrid].T  # v2rho2
                u_uu, u_ud, u_dd, d_uu, d_ud, d_dd = fxc[1][ip:ip+ngrid].T  # v2rhosigma
                uu_uu, uu_ud, uu_dd, ud_ud, ud_dd, dd_dd = fxc[2][ip:ip+ngrid].T  # v2sigma2
                ip += ngrid

            # Factorization differs to CPL, 256, 454, to use _rks_gga_wv function
            if singlet:
                fgamma = vsigma[0] + vsigma[1] * .5
                frho = u_u + u_d
                fgg = uu_uu + .5*ud_ud + 2*uu_ud + uu_dd
                frhogamma = u_uu + u_dd + u_ud
            else:
                fgamma = vsigma[0] - vsigma[1] * .5
                frho = u_u - u_d
                fgg = uu_uu - uu_dd
                frhogamma = u_uu - u_dd

            for i in range(nset):
                # rho1[0 ] = |b><j| z_{bj}
                # rho1[1:] = \nabla(|b><j|) z_{bj}
                rho1 = make_rho(i, ao, mask, 'GGA')
                wv = _rks_gga_wv(rho, rho1, (None,fgamma), (frho,frhogamma,fgg), weight)
                aow = numpy.einsum('npi,np->pi', ao, wv, out=aow)
                vmat[i] += _dot_ao_ao(mol, aow, ao[0], mask, shls_slice, ao_loc)
                rho1 = sigma1 = None

        for i in range(nset):  # for (\nabla\mu) \nu + \mu (\nabla\nu)
            vmat[i] = vmat[i] + vmat[i].T.conj()

    elif xctype == 'NLC':
        raise NotImplementedError('NLC')
    elif xctype == 'MGGA':
        raise NotImplementedError('meta-GGA')

    if isinstance(dms_alpha, numpy.ndarray) and dms_alpha.ndim == 2:
        vmat = vmat[0]
    return vmat

def _rks_gga_wv(rho0, rho1, vxc, fxc, weight):
    vgamma = vxc[1]
    frho, frhogamma, fgg = fxc[:3]
    ngrid = vgamma.size
    # sigma1 ~ \nabla(\rho_\alpha+\rho_\beta) dot \nabla(|b><j|) z_{bj}
    sigma1 = numpy.einsum('xi,xi->i', rho0[1:], rho1[1:]) * 2
    wv = numpy.empty((4,ngrid))
    wv[0]  = frho * rho1[0]
    wv[0] += frhogamma * sigma1
    wv[1:] = (fgg * sigma1 + frhogamma * rho1[0]) * rho0[1:]
    wv[1:]*= 2
    wv[1:]+= vgamma * rho1[1:] * 2
    wv *= weight
    wv[0] *= .5  # v+v.T should be applied in the caller
    return wv

def nr_uks_fxc(ni, mol, grids, xc_code, dm0, dms, relativity=0, hermi=0,
               rho0=None, vxc=None, fxc=None, max_memory=2000, verbose=None):
    '''Contract UKS XC kernel matrix with given density matrices

    Args:
        ni : an instance of :class:`_NumInt`

        mol : an instance of :class:`Mole`

        grids : an instance of :class:`Grids`
            grids.coords and grids.weights are needed for coordinates and weights of meshgrids.
        xc_code : str
            XC functional description.
            See :func:`parse_xc` of pyscf/dft/libxc.py for more details.
        dms : 2D array a list of 2D arrays
            Density matrix or multiple density matrices

    Kwargs:
        hermi : int
            Input density matrices symmetric or not
        max_memory : int or float
            The maximum size of cache to use (in MB).
        rho0 : float array
            Zero-order density (and density derivative for GGA).  Giving kwargs rho0,
            vxc and fxc to improve better performance.
        vxc : float array
            First order XC derivatives
        fxc : float array
            Second order XC derivatives

    Returns:
        nelec, excsum, vmat.
        nelec is the number of electrons generated by numerical integration.
        excsum is the XC functional value.  vmat is the XC potential matrix in
        2D array of shape (nao,nao) where nao is the number of AO functions.

    Examples:

    '''
    xctype = ni._xc_type(xc_code)

    dma, dmb = _format_uks_dm(dms)
    nao = dms.shape[-1]
    make_rhoa, nset = ni._gen_rho_evaluator(mol, dma, hermi)[:2]
    make_rhob       = ni._gen_rho_evaluator(mol, dmb, hermi)[0]

    if ((xctype == 'LDA' and fxc is None) or
        (xctype == 'GGA' and rho0 is None)):
        dm0a, dm0b = _format_uks_dm(dm0)
        make_rho0a = ni._gen_rho_evaluator(mol, dm0a, 1)[0]
        make_rho0b = ni._gen_rho_evaluator(mol, dm0b, 1)[0]

    shls_slice = (0, mol.nbas)
    ao_loc = mol.ao_loc_nr()

    vmat = numpy.zeros((2,nset,nao,nao))
    aow = None
    if xctype == 'LDA':
        ao_deriv = 0
        ip = 0
        for ao, mask, weight, coords \
                in ni.block_loop(mol, grids, nao, ao_deriv, max_memory):
            ngrid = weight.size
            aow = numpy.ndarray(ao.shape, order='F', buffer=aow)
            if fxc is None:
                rho0a = make_rho0a(0, ao, mask, xctype)
                rho0b = make_rho0b(0, ao, mask, xctype)
                fxc0 = ni.eval_xc(xc_code, (rho0a,rho0b), 1, relativity, 2, verbose)[2]
                u_u, u_d, d_d = fxc0[0].T
            else:
                u_u, u_d, d_d = fxc[0][ip:ip+ngrid].T
                ip += ngrid

            for i in range(nset):
                rho1a = make_rhoa(i, ao, mask, xctype)
                rho1b = make_rhob(i, ao, mask, xctype)
                wv = u_u * rho1a + u_d * rho1b
                wv *= weight
                aow = numpy.einsum('pi,p->pi', ao, wv, out=aow)
                vmat[0,i] += _dot_ao_ao(mol, aow, ao, mask, shls_slice, ao_loc)
                wv = u_d * rho1a + d_d * rho1b
                wv *= weight
                aow = numpy.einsum('pi,p->pi', ao, wv, out=aow)
                vmat[1,i] += _dot_ao_ao(mol, aow, ao, mask, shls_slice, ao_loc)

    elif xctype == 'GGA':
        ao_deriv = 1
        ip = 0
        for ao, mask, weight, coords \
                in ni.block_loop(mol, grids, nao, ao_deriv, max_memory):
            ngrid = weight.size
            aow = numpy.ndarray(ao[0].shape, order='F', buffer=aow)
            if rho0 is None:
                rho0a = make_rho0a(0, ao, mask, xctype)
                rho0b = make_rho0b(0, ao, mask, xctype)
            else:
                rho0a = rho0[0][:,ip:ip+ngrid]
                rho0b = rho0[1][:,ip:ip+ngrid]
            if vxc is None or fxc is None:
                vxc0, fxc0 = ni.eval_xc(xc_code, (rho0a,rho0b), 1, relativity, 2, verbose)[1:3]
            else:
                vxc0 = (None, vxc[1][ip:ip+ngrid])
                fxc0 = (fxc[0][ip:ip+ngrid], fxc[1][ip:ip+ngrid], fxc[2][ip:ip+ngrid])
                ip += ngrid

            for i in range(nset):
                rho1a = make_rhoa(i, ao, mask, xctype)
                rho1b = make_rhob(i, ao, mask, xctype)
                wva, wvb = _uks_gga_wv((rho0a,rho0b), (rho1a,rho1b), vxc0, fxc0, weight)
                aow = numpy.einsum('npi,np->pi', ao, wva, out=aow)
                vmat[0,i] += _dot_ao_ao(mol, aow, ao[0], mask, shls_slice, ao_loc)
                aow = numpy.einsum('npi,np->pi', ao, wvb, out=aow)
                vmat[1,i] += _dot_ao_ao(mol, aow, ao[0], mask, shls_slice, ao_loc)

        for i in range(nset):  # for (\nabla\mu) \nu + \mu (\nabla\nu)
            vmat[0,i] = vmat[0,i] + vmat[0,i].T.conj()
            vmat[1,i] = vmat[1,i] + vmat[1,i].T.conj()

    elif xctype == 'NLC':
        raise NotImplementedError('NLC')
    elif xctype == 'MGGA':
        raise NotImplementedError('meta-GGA')

    if isinstance(dma, numpy.ndarray) and dma.ndim == 2:
        vmat = vmat[:,0]
    return vmat

def _uks_gga_wv(rho0, rho1, vxc, fxc, weight):
    uu, ud, dd = vxc[1].T
    u_u, u_d, d_d = fxc[0].T
    u_uu, u_ud, u_dd, d_uu, d_ud, d_dd = fxc[1].T
    uu_uu, uu_ud, uu_dd, ud_ud, ud_dd, dd_dd = fxc[2].T
    ngrid = uu.size

    rho0a, rho0b = rho0
    rho1a, rho1b = rho1
    a0a1 = numpy.einsum('xi,xi->i', rho0a[1:], rho1a[1:])
    a0b1 = numpy.einsum('xi,xi->i', rho0a[1:], rho1b[1:])
    b0a1 = numpy.einsum('xi,xi->i', rho0b[1:], rho1a[1:])
    b0b1 = numpy.einsum('xi,xi->i', rho0b[1:], rho1b[1:])

    wva = numpy.empty((4,ngrid))
    wvb = numpy.empty((4,ngrid))
    # alpha = alpha-alpha * alpha
    wva[0]  = u_u * rho1a[0]
    wva[0] += u_uu * a0a1 * 2
    wva[0] += u_ud * b0a1
    wva[1:] = uu * rho1a[1:] * 2
    wva[1:]+= u_uu * rho1a[0] * rho0a[1:] * 2
    wva[1:]+= u_ud * rho1a[0] * rho0b[1:]
    wva[1:]+= uu_uu * a0a1 * rho0a[1:] * 4
    wva[1:]+= uu_ud * a0a1 * rho0b[1:] * 2
    wva[1:]+= uu_ud * b0a1 * rho0a[1:] * 2
    wva[1:]+= ud_ud * b0a1 * rho0b[1:]

    # alpha = alpha-beta  * beta
    wva[0] += u_d * rho1b[0]
    wva[0] += u_ud * a0b1
    wva[0] += u_dd * b0b1 * 2
    wva[1:]+= ud * rho1b[1:]
    wva[1:]+= d_uu * rho1b[0] * rho0a[1:] * 2
    wva[1:]+= d_ud * rho1b[0] * rho0b[1:]
    wva[1:]+= uu_ud * a0b1 * rho0a[1:] * 2
    wva[1:]+= ud_ud * a0b1 * rho0b[1:]
    wva[1:]+= uu_dd * b0b1 * rho0a[1:] * 4
    wva[1:]+= ud_dd * b0b1 * rho0b[1:] * 2
    wva *= weight
    wva[0] *= .5  # v+v.T should be applied in the caller

    # beta = beta-alpha * alpha
    wvb[0]  = u_d * rho1a[0]
    wvb[0] += d_ud * b0a1
    wvb[0] += d_uu * a0a1 * 2
    wvb[1:] = ud * rho1a[1:]
    wvb[1:]+= u_dd * rho1a[0] * rho0b[1:] * 2
    wvb[1:]+= u_ud * rho1a[0] * rho0a[1:]
    wvb[1:]+= ud_dd * b0a1 * rho0b[1:] * 2
    wvb[1:]+= ud_ud * b0a1 * rho0a[1:]
    wvb[1:]+= uu_dd * a0a1 * rho0b[1:] * 4
    wvb[1:]+= uu_ud * a0a1 * rho0a[1:] * 2

    # beta = beta-beta  * beta
    wvb[0] += d_d * rho1b[0]
    wvb[0] += d_dd * b0b1 * 2
    wvb[0] += d_ud * a0b1
    wvb[1:]+= dd * rho1b[1:] * 2
    wvb[1:]+= d_dd * rho1b[0] * rho0b[1:] * 2
    wvb[1:]+= d_ud * rho1b[0] * rho0a[1:]
    wvb[1:]+= dd_dd * b0b1 * rho0b[1:] * 4
    wvb[1:]+= ud_dd * b0b1 * rho0a[1:] * 2
    wvb[1:]+= ud_dd * a0b1 * rho0b[1:] * 2
    wvb[1:]+= ud_ud * a0b1 * rho0a[1:]
    wvb *= weight
    wvb[0] *= .5  # v+v.T should be applied in the caller
    return wva, wvb

def nr_fxc(mol, grids, xc_code, dm0, dms, spin=0, relativity=0, hermi=0,
           rho0=None, vxc=None, fxc=None, max_memory=2000, verbose=None):
    r'''Contract XC kernel matrix with given density matrices

    ... math::

            a_{pq} = f_{pq,rs} * x_{rs}

    '''
    ni = _NumInt()
    if spin == 0:
        return nr_rks_fxc(ni, mol, grids, xc_code, dm, dms, relativity,
                          hermi, rho0, vxc, fxc, max_memory, verbose)
    else:
        return nr_uks_fxc(ni, mol, grids, xc_code, dm, dms, relativity,
                          hermi, rho0, vxc, fxc, max_memory, verbose)


def cache_xc_kernel(ni, mol, grids, xc_code, mo_coeff, mo_occ, spin=0,
                    max_memory=2000):
    '''Compute the 0th order density, Vxc and fxc.  They can be used in TDDFT,
    DFT hessian module etc.
    '''
    xctype = ni._xc_type(xc_code)
    ao_deriv = 0
    if xctype == 'GGA':
        ao_deriv = 1
    elif xctype == 'NLC':
        raise NotImplementedError('NLC')
    elif xctype == 'MGGA':
        raise NotImplementedError('meta-GGA')

    if spin == 0:
        nao = mo_coeff.shape[0]
        rho = []
        for ao, mask, weight, coords \
                in ni.block_loop(mol, grids, nao, ao_deriv, max_memory=max_memory):
            rho.append(ni.eval_rho2(mol, ao, mo_coeff, mo_occ, mask, xctype))
        rho = numpy.hstack(rho)
    else:
        nao = mo_coeff[0].shape[0]
        rhoa = []
        rhob = []
        for ao, mask, weight, coords \
                in ni.block_loop(mol, grids, nao, ao_deriv, max_memory):
            rhoa.append(ni.eval_rho2(mol, ao, mo_coeff[0], mo_occ[0], mask, xctype))
            rhob.append(ni.eval_rho2(mol, ao, mo_coeff[1], mo_occ[1], mask, xctype))
        rho = (numpy.hstack(rhoa), numpy.hstack(rhob))
    vxc, fxc = ni.eval_xc(xc_code, rho, spin, 0, 2, 0)[1:3]
    return rho, vxc, fxc

def get_rho(ni, mol, dm, grids, max_memory=2000):
    '''Density in real space
    '''
    make_rho, nset, nao = ni._gen_rho_evaluator(mol, dm, 1)
    rho = numpy.empty(grids.weights.size)
    p1 = 0
    for ao, mask, weight, coords \
            in ni.block_loop(mol, grids, nao, 0, max_memory):
        p0, p1 = p1, p1 + weight.size
        rho[p0:p1] = make_rho(0, ao, mask, 'LDA')
    return rho


class _NumInt(object):
    def __init__(self):
        self.libxc = libxc

    def nr_vxc(self, mol, grids, xc_code, dms, spin=0, relativity=0, hermi=0,
               max_memory=2000, verbose=None):
        '''Evaluate RKS/UKS XC functional and potential matrix on given meshgrids
        for a set of density matrices.  See :func:`nr_rks` and :func:`nr_uks`
        for more details.
        '''
        if spin == 0:
            return self.nr_rks(mol, grids, xc_code, dms, relativity, hermi,
                               max_memory, verbose)
        else:
            return self.nr_uks(mol, grids, xc_code, dms, relativity, hermi,
                               max_memory, verbose)

    nr_rks = nr_rks
    nr_uks = nr_uks
    nr_rks_fxc = nr_rks_fxc
    nr_uks_fxc = nr_uks_fxc
    nr_fxc = nr_fxc
    cache_xc_kernel  = cache_xc_kernel

    get_rho = get_rho

    @lib.with_doc(eval_ao.__doc__)
    def eval_ao(self, mol, coords, deriv=0, shls_slice=None,
                non0tab=None, out=None, verbose=None):
        return eval_ao(mol, coords, deriv, shls_slice, non0tab, out, verbose)

    @lib.with_doc(make_mask.__doc__)
    def make_mask(self, mol, coords, relativity=0, shls_slice=None,
                  verbose=None):
        return make_mask(mol, coords, relativity, shls_slice, verbose)

    @lib.with_doc(eval_rho2.__doc__)
    def eval_rho2(self, mol, ao, mo_coeff, mo_occ, non0tab=None, xctype='LDA',
                  verbose=None):
        return eval_rho2(mol, ao, mo_coeff, mo_occ, non0tab, xctype, verbose)

    @lib.with_doc(eval_rho.__doc__)
    def eval_rho(self, mol, ao, dm, non0tab=None, xctype='LDA', hermi=0, verbose=None):
        return eval_rho(mol, ao, dm, non0tab, xctype, hermi, verbose)

    def block_loop(self, mol, grids, nao, deriv=0, max_memory=2000,
                   non0tab=None, blksize=None, buf=None):
        '''Define this macro to loop over grids by blocks.
        '''
        if grids.coords is None:
            grids.build(with_non0tab=True)
        ngrids = grids.weights.size
        comp = (deriv+1)*(deriv+2)*(deriv+3)//6
# NOTE to index grids.non0tab, the blksize needs to be the integer multiplier of BLKSIZE
        if blksize is None:
            blksize = min(int(max_memory*1e6/(comp*2*nao*8*BLKSIZE))*BLKSIZE, ngrids)
            blksize = max(blksize, BLKSIZE)
        if non0tab is None:
            non0tab = grids.non0tab
        if non0tab is None:
            non0tab = numpy.ones(((ngrids+BLKSIZE-1)//BLKSIZE,mol.nbas),
                                 dtype=numpy.uint8)
        if buf is None:
            buf = numpy.empty((comp,blksize,nao))
        for ip0 in range(0, ngrids, blksize):
            ip1 = min(ngrids, ip0+blksize)
            coords = grids.coords[ip0:ip1]
            weight = grids.weights[ip0:ip1]
            non0 = non0tab[ip0//BLKSIZE:]
            ao = self.eval_ao(mol, coords, deriv=deriv, non0tab=non0, out=buf)
            yield ao, non0, weight, coords

    def _gen_rho_evaluator(self, mol, dms, hermi=0):
        if hasattr(dms, 'mo_coeff'):
#TODO: test whether dm.mo_coeff matching dm
            mo_coeff = dms.mo_coeff
            mo_occ = dms.mo_occ
            if isinstance(dms, numpy.ndarray) and dms.ndim == 2:
                mo_coeff = [mo_coeff]
                mo_occ = [mo_occ]
            nao = mo_coeff[0].shape[0]
            ndms = len(mo_occ)
            def make_rho(idm, ao, non0tab, xctype):
                return self.eval_rho2(mol, ao, mo_coeff[idm], mo_occ[idm],
                                      non0tab, xctype)
        else:
            if isinstance(dms, numpy.ndarray) and dms.ndim == 2:
                dms = [dms]
            if not hermi:
# For eval_rho when xctype==GGA, which requires hermitian DMs
                dms = [(dm+dm.conj().T)*.5 for dm in dms]
            nao = dms[0].shape[0]
            ndms = len(dms)
            def make_rho(idm, ao, non0tab, xctype):
                return self.eval_rho(mol, ao, dms[idm], non0tab, xctype, hermi=1)
        return make_rho, ndms, nao

####################
# Overwrite following functions to use custom XC functional

    def hybrid_coeff(self, xc_code, spin=0):
        return self.libxc.hybrid_coeff(xc_code, spin)

    def nlc_coeff(self, xc_code):
        return self.libxc.nlc_coeff(xc_code)

    def rsh_coeff(self, xc_code):
        return self.libxc.rsh_coeff(xc_code)

    def eval_xc(self, xc_code, rho, spin=0, relativity=0, deriv=1, verbose=None):
        return self.libxc.eval_xc(xc_code, rho, spin, relativity, deriv, verbose)
    eval_xc.__doc__ = libxc.eval_xc.__doc__

    def _xc_type(self, xc_code):
<<<<<<< HEAD
        libxc = self.libxc
        if libxc.is_nlc(xc_code):
            xctype = 'NLC'
        elif libxc.is_lda(xc_code):
            xctype = 'LDA'
        elif libxc.is_meta_gga(xc_code):
            xctype = 'MGGA'
        elif libxc.is_gga(xc_code):
            xctype = 'GGA'
        else:
            xctype = 'HF'
        return xctype
=======
        return self.libxc.xc_type(xc_code)
>>>>>>> dd48eedd


if __name__ == '__main__':
    import time
    from pyscf import gto
    from pyscf import dft

    mol = gto.M(
        atom = [
        ["O" , (0. , 0.     , 0.)],
        [1   , (0. , -0.757 , 0.587)],
        [1   , (0. , 0.757  , 0.587)] ],
        basis = '6311g**',)
    mf = dft.RKS(mol)
    mf.grids.atom_grid = {"H": (30, 194), "O": (30, 194),}
    mf.grids.prune = None
    mf.grids.build()
    dm = mf.get_init_guess(key='minao')

    numpy.random.seed(1)
    dm1 = numpy.random.random((dm.shape))
    dm1 = lib.hermi_triu(dm1)
    print(time.clock())
    res = mf._numint.nr_vxc(mol, mf.grids, mf.xc, dm1, spin=0)
    print(res[1] - -37.084047825971282)
    res = mf._numint.nr_vxc(mol, mf.grids, mf.xc, (dm1,dm1), spin=1)
    print(res[1] - -92.436362308687094)
    res = mf._numint.nr_vxc(mol, mf.grids, mf.xc, dm, spin=0)
    print(res[1] - -8.6313329288394947)
    res = mf._numint.nr_vxc(mol, mf.grids, mf.xc, (dm,dm), spin=1)
    print(res[1] - -21.520301399504582)
    print(time.clock())<|MERGE_RESOLUTION|>--- conflicted
+++ resolved
@@ -637,7 +637,6 @@
                 den = rho[0] * weight
                 nelec[idm] += den.sum()
                 excsum[idm] += numpy.dot(den, exc)
-<<<<<<< HEAD
 # ref eval_mat function
                 wv = numpy.empty((4,ngrid))
                 wv[0]  = weight * vrho * .5
@@ -678,8 +677,6 @@
                 den = rho[0] * weight
                 nelec[idm] += den.sum()
                 excsum[idm] += numpy.dot(den, exc)
-=======
->>>>>>> dd48eedd
 # ref eval_mat function
                 wv = numpy.empty((4,ngrid))
                 wv[0]  = weight * vrho * .5
@@ -687,49 +684,6 @@
                 aow = numpy.einsum('npi,np->pi', ao, wv, out=aow)
                 vmat[idm] += _dot_ao_ao(mol, ao[0], aow, mask, shls_slice, ao_loc)
                 rho = exc = vxc = vrho = vsigma = wv = None
-<<<<<<< HEAD
-=======
-    elif xctype == 'NLC':
-        nlc_pars=ni.nlc_coeff(xc_code[:-6])
-        ao_deriv = 1
-        vvrho=numpy.empty([nset,4,0])
-        vvweight=numpy.empty([nset,0])
-        vvcoords=numpy.empty([nset,0,3])
-        for ao, mask, weight, coords \
-                in ni.block_loop(mol, grids, nao, ao_deriv, max_memory):
-            rhotmp = numpy.empty([0,4,weight.size])
-            weighttmp = numpy.empty([0,weight.size])
-            coordstmp = numpy.empty([0,weight.size,3])
-            for idm in range(nset):
-                rho = make_rho(idm, ao, mask, 'GGA')
-                rho = numpy.expand_dims(rho,axis=0)
-                rhotmp = numpy.concatenate((rhotmp,rho),axis=0)
-                weighttmp = numpy.concatenate((weighttmp,numpy.expand_dims(weight,axis=0)),axis=0)
-                coordstmp = numpy.concatenate((coordstmp,numpy.expand_dims(coords,axis=0)),axis=0)
-                rho = None
-            vvrho=numpy.concatenate((vvrho,rhotmp),axis=2)
-            vvweight=numpy.concatenate((vvweight,weighttmp),axis=1)
-            vvcoords=numpy.concatenate((vvcoords,coordstmp),axis=1)
-            rhotmp = weighttmp = coordstmp = None
-        for ao, mask, weight, coords \
-                in ni.block_loop(mol, grids, nao, ao_deriv, max_memory):
-            ngrid = weight.size
-            aow = numpy.ndarray(ao[0].shape, order='F', buffer=aow)
-            for idm in range(nset):
-                rho = make_rho(idm, ao, mask, 'GGA')
-                exc, vxc = _vv10nlc(rho,coords,vvrho[idm],vvweight[idm],vvcoords[idm],nlc_pars)
-                vrho, vsigma = vxc[:2]
-                den = rho[0] * weight
-                nelec[idm] += den.sum()
-                excsum[idm] += numpy.dot(den, exc)
-# ref eval_mat function
-                wv = numpy.empty((4,ngrid))
-                wv[0]  = weight * vrho * .5
-                wv[1:] = rho[1:] * (weight * vsigma * 2)
-                aow = numpy.einsum('npi,np->pi', ao, wv, out=aow)
-                vmat[idm] += _dot_ao_ao(mol, ao[0], aow, mask, shls_slice, ao_loc)
-                rho = exc = vxc = vrho = vsigma = wv = None
->>>>>>> dd48eedd
         vvrho = vvweight = vvcoords = None
     elif xctype == 'MGGA':
         if (any(x in xc_code.upper() for x in ('CC06', 'CS', 'BR89', 'MK00'))):
@@ -1565,22 +1519,7 @@
     eval_xc.__doc__ = libxc.eval_xc.__doc__
 
     def _xc_type(self, xc_code):
-<<<<<<< HEAD
-        libxc = self.libxc
-        if libxc.is_nlc(xc_code):
-            xctype = 'NLC'
-        elif libxc.is_lda(xc_code):
-            xctype = 'LDA'
-        elif libxc.is_meta_gga(xc_code):
-            xctype = 'MGGA'
-        elif libxc.is_gga(xc_code):
-            xctype = 'GGA'
-        else:
-            xctype = 'HF'
-        return xctype
-=======
         return self.libxc.xc_type(xc_code)
->>>>>>> dd48eedd
 
 
 if __name__ == '__main__':

#!/usr/bin/env python
# Copyright 2014-2020 The PySCF Developers. All Rights Reserved.
#
# Licensed under the Apache License, Version 2.0 (the "License");
# you may not use this file except in compliance with the License.
# You may obtain a copy of the License at
#
#     http://www.apache.org/licenses/LICENSE-2.0
#
# Unless required by applicable law or agreed to in writing, software
# distributed under the License is distributed on an "AS IS" BASIS,
# WITHOUT WARRANTIES OR CONDITIONS OF ANY KIND, either express or implied.
# See the License for the specific language governing permissions and
# limitations under the License.
#
# Author: Yang Gao <younggao1994@gmail.com>

#
'''
electron-phonon matrix from finite difference
'''

import copy
import numpy as np
from pyscf import scf, dft, gto, hessian
from pyscf.eph import rhf as rhf_eph
from pyscf.lib import logger

CUTOFF_FREQUENCY = rhf_eph.CUTOFF_FREQUENCY
KEEP_IMAG_FREQUENCY = rhf_eph.KEEP_IMAG_FREQUENCY

def run_mfs(mf, mols_a, mols_b):
    nconfigs = len(mols_a)
    dm0 = mf.make_rdm1()
    mflist = []
    for i in range(nconfigs):
        mf1 = copy.copy(mf)
        mf1.reset(mols_a[i])
        mf2 = copy.copy(mf)
        mf2.reset(mols_b[i])
        mf1.kernel(dm0=dm0)
        mf2.kernel(dm0=dm0)
        if not (mf1.converged):
            logger.warn(mf, "%ith config mf1 not converged", i)
        if not (mf2.converged):
            logger.warn(mf, "%ith config mf2 not converged", i)
        mflist.append((mf1, mf2))
    return mflist

def get_mode(mf, cutoff_frequency=CUTOFF_FREQUENCY, keep_imag_frequency=KEEP_IMAG_FREQUENCY):
    hmat = mf.Hessian().kernel()
    w_new, c_new = rhf_eph.solve_hmat(mf.mol, hmat, cutoff_frequency, keep_imag_frequency)
    return w_new, c_new

def gen_moles(mol, disp):
<<<<<<< HEAD
    """From the given equilibrium molecule, generate 3N molecules with a shift
    on + displacement(mol_a) and - displacement(mol_s) on each Cartesian coordinates
    """
=======
>>>>>>> 825922c4
    coords = mol.atom_coords()
    natoms = len(coords)
    mol_a, mol_s = [],[]
    for i in range(natoms):
        for x in range(3):
            new_coords_a, new_coords_s = coords.copy(), coords.copy()
            new_coords_a[i][x] += disp
            new_coords_s[i][x] -= disp
            atoma = [[mol.atom_symbol(j), coord] for (j, coord) in zip(range(natoms), new_coords_a)]
            atoms = [[mol.atom_symbol(j), coord] for (j, coord) in zip(range(natoms), new_coords_s)]
            mol_a.append(mol.set_geom_(atoma, inplace=False, unit='B'))
            mol_s.append(mol.set_geom_(atoms, inplace=False, unit='B'))
    return mol_a, mol_s

def get_vmat(mf, mfset, disp):
    vmat=[]
    mygrad = mf.nuc_grad_method()
    ve = mygrad.get_veff() + mygrad.get_hcore() + mf.mol.intor("int1e_ipkin")
    RESTRICTED = (ve.ndim==3)
    aoslice = mf.mol.aoslice_by_atom()
    for ki, (mf1, mf2) in enumerate(mfset):
        atmid, axis = np.divmod(ki, 3)
        p0, p1 = aoslice[atmid][2:]
        vfull1 = mf1.get_veff() + mf1.get_hcore() - mf1.mol.intor_symmetric('int1e_kin')  # <u+|V+|v+>
        vfull2 = mf2.get_veff() + mf2.get_hcore() - mf2.mol.intor_symmetric('int1e_kin')  # <u-|V-|v->
        vfull = (vfull1 - vfull2)/disp  # (<p+|V+|q+>-<p-|V-|q->)/dR
        if RESTRICTED:
            vfull[p0:p1] -= ve[axis,p0:p1]
            vfull[:,p0:p1] -= ve[axis,p0:p1].T
        else:
            vfull[:,p0:p1] -= ve[:,axis,p0:p1]
            vfull[:,:,p0:p1] -= ve[:,axis,p0:p1].transpose(0,2,1)
        vmat.append(vfull)

    return np.asarray(vmat)

def kernel(mf, disp=1e-4, mo_rep=False, cutoff_frequency=CUTOFF_FREQUENCY, keep_imag_frequency=KEEP_IMAG_FREQUENCY):
    if hasattr(mf, 'xc'): mf.grids.build()
    if not mf.converged: mf.kernel()
    RESTRICTED = (mf.mo_coeff.ndim==2)
    mol = mf.mol
    omega, vec = get_mode(mf, cutoff_frequency, keep_imag_frequency)
    mass = mol.atom_mass_list() * 1836.15
    vec = rhf_eph._freq_mass_weighted_vec(vec, omega, mass)
    mols_a, mols_b = gen_moles(mol, disp/2.0) # generate a bunch of molecules with disp/2 on each cartesion coord
    mfset = run_mfs(mf, mols_a, mols_b) # run mean field calculations on all these molecules
    vmat = get_vmat(mf, mfset, disp) # extracting <p|dV|q>/dR
    if mo_rep:
        if RESTRICTED:
            vmat = np.einsum('xuv,up,vq->xpq', vmat, mf.mo_coeff.conj(), mf.mo_coeff)
        else:
            vmat = np.einsum('xsuv,sup,svq->xspq', vmat, mf.mo_coeff.conj(), mf.mo_coeff)

    if RESTRICTED:
        mat = np.einsum('xJ,xpq->Jpq', vec, vmat)
    else:
        mat = np.einsum('xJ,xspq->sJpq', vec, vmat)
    return mat, omega

if __name__ == '__main__':
    mol = gto.M()
    mol.atom = '''O 0.000000000000  0.00000000136 0.459620634131
                  H 0.000000000000 -0.77050867841 1.139170094494
                  H 0.000000000000  0.77050867841 1.139170094494'''

    mol.unit = 'angstrom'
    mol.basis = 'sto3g'
    mol.verbose=4
    mol.build() # this is a pre-computed relaxed geometry

    mf = dft.RKS(mol)
    mf.grids.level=4
    mf.grids.build()
    mf.xc = 'b3lyp'
    mf.conv_tol = 1e-14
    mf.conv_tol_grad = 1e-8
    mf.kernel()

    grad = mf.nuc_grad_method().kernel()
    print("Force on the atoms/au:")
    print(grad)
    assert(abs(grad).max()<1e-5)

    mat, omega = kernel(mf)
    matmo, _ = kernel(mf, mo_rep=True)

    from pyscf.eph.rks import EPH
    myeph = EPH(mf)
    eph, _ = myeph.kernel()
    ephmo, _ = myeph.kernel(mo_rep=True)
    print("***Testing on RKS***")
    for i in range(len(mat)):
        print("AO",min(np.linalg.norm(eph[i]-mat[i]), np.linalg.norm(eph[i]+mat[i])))
        print("AO", min(abs(eph[i]-mat[i]).max(), abs(eph[i]+mat[i]).max()))
        print("MO",min(np.linalg.norm(ephmo[i]-matmo[i]), np.linalg.norm(ephmo[i]+matmo[i])))
        print("MO", min(abs(ephmo[i]-matmo[i]).max(), abs(ephmo[i]+matmo[i]).max()))<|MERGE_RESOLUTION|>--- conflicted
+++ resolved
@@ -53,12 +53,9 @@
     return w_new, c_new
 
 def gen_moles(mol, disp):
-<<<<<<< HEAD
     """From the given equilibrium molecule, generate 3N molecules with a shift
     on + displacement(mol_a) and - displacement(mol_s) on each Cartesian coordinates
     """
-=======
->>>>>>> 825922c4
     coords = mol.atom_coords()
     natoms = len(coords)
     mol_a, mol_s = [],[]

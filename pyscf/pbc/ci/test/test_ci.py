import pyscf.pbc.tools.make_test_cell as make_test_cell
from pyscf.pbc import gto, scf, ci
from pyscf.pbc.ci import KCIS
import unittest

cell = make_test_cell.test_cell_n3(mesh=[29] * 3)
cell.build()

def tearDownModule():
    global cell
    del cell

class KnownValues(unittest.TestCase):
    def test_n3_cis_high_cost(self):
        kmf_n3_none = scf.KRHF(cell, kpts=cell.make_kpts([2,1,1]), exxdiv=None)
        kmf_n3_none.kernel()
        ekrhf = kmf_n3_none.e_tot
        self.assertAlmostEqual(ekrhf, -8.651923514149, 6)

        # KCIS
        myci = ci.KCIS(kmf_n3_none)
        eci, v = myci.kernel(nroots=2, kptlist=[0])
        self.assertAlmostEqual(eci[0][0], 0.223920101177, 5)
        self.assertAlmostEqual(eci[0][1], 0.223920101177, 5)
        eci, v = myci.kernel(nroots=2, kptlist=[1])
        #FIXME: value changed around commit de99aaad3 or earliear
        # self.assertAlmostEqual(eci[0][0], 0.291182202333, 5)
        self.assertAlmostEqual(eci[0][0], 0.330573456724, 5)
        self.assertAlmostEqual(eci[0][1], 0.330573456724, 5)

    def test_n3_cis_ewald(self):
        kmf_n3_ewald = scf.KRHF(cell, kpts=cell.make_kpts([2,1,1]), exxdiv='ewald')
        kmf_n3_ewald.kernel()
        ekrhf = kmf_n3_ewald.e_tot
        self.assertAlmostEqual(ekrhf, -10.530905169078, 6)

        myci = ci.KCIS(kmf_n3_ewald)
        myci.keep_exxdiv = True
        eci, v = myci.kernel(nroots=2, kptlist=[0])
        self.assertAlmostEqual(eci[0][0], 0.693665750383, 5)
        self.assertAlmostEqual(eci[0][1], 0.693665750384, 5)
        eci, v = myci.kernel(nroots=2, kptlist=[1])
        self.assertAlmostEqual(eci[0][0], 0.760927568875, 5)
        self.assertAlmostEqual(eci[0][1], 0.800318837778, 5)
<<<<<<< HEAD
        
=======
>>>>>>> 09834c8f


if __name__ == "__main__":
    print("Full Tests for PBC CIS")
    unittest.main()<|MERGE_RESOLUTION|>--- conflicted
+++ resolved
@@ -42,10 +42,6 @@
         eci, v = myci.kernel(nroots=2, kptlist=[1])
         self.assertAlmostEqual(eci[0][0], 0.760927568875, 5)
         self.assertAlmostEqual(eci[0][1], 0.800318837778, 5)
-<<<<<<< HEAD
-        
-=======
->>>>>>> 09834c8f
 
 
 if __name__ == "__main__":

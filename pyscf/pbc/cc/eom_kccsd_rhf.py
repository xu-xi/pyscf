--- conflicted
+++ resolved
@@ -858,11 +858,6 @@
         r2 = r_{i k_i, j k_j}^{a k_a, b k_b} is a 7-d array whose elements can
             be accessed via r2[k_i, k_j, k_a, i, j, a, b]
     '''
-<<<<<<< HEAD
-    cput0 = (logger.process_clock(), logger.perf_counter())
-    log = logger.Logger(sys.stdout, logger.DEBUG)
-=======
->>>>>>> 09834c8f
     nvir = nmo - nocc
     nov = nocc*nvir
 
@@ -907,11 +902,6 @@
         return: a vector with all r1 elements, and r2 elements whose indices
     satisfy (i k_i a k_a) >= (j k_j b k_b)
     '''
-<<<<<<< HEAD
-    cput0 = (logger.process_clock(), logger.perf_counter())
-    log = logger.Logger(sys.stdout, logger.DEBUG)
-=======
->>>>>>> 09834c8f
     # r1 indices: k_i, i, a
     nkpts, nocc, nvir = np.asarray(r1.shape)[[0, 1, 2]]
     nov = nocc * nvir

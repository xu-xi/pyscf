--- conflicted
+++ resolved
@@ -34,12 +34,6 @@
 POSTIVE_EIG_THRESHOLD = getattr(__config__, 'pbc_tdscf_rhf_TDDFT_positive_eig_threshold', 1e-3)
 
 class TDA(rhf.TDA):
-<<<<<<< HEAD
-    #FIXME: numerically unstable with small mesh?
-    #TODO: Add a warning message for small mesh.
-
-=======
->>>>>>> 09834c8f
     conv_tol = getattr(__config__, 'pbc_tdscf_rhf_TDA_conv_tol', 1e-6)
 
     def __init__(self, mf):
@@ -351,4 +345,4 @@
     #mesh=9  [ 6.03860914  6.21664545  8.20305225]
     #mesh=12 [ 6.03868259  6.03860343  6.2167623 ]
     #mesh=15 [ 6.03861321  6.03861324  6.21675868]
-    #MDF mesh=5 [ 6.03861693  6.03861775  6.21675694]
+    #MDF mesh=5 [ 6.03861693  6.03861775  6.21675694]